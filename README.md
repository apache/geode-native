[<img src="https://geode.apache.org/img/apache_geode_logo.png" align="center"/>](http://geode.apache.org)

[![Build Status](https://travis-ci.org/apache/geode-native.svg?branch=develop)](https://travis-ci.org/apache/geode-native) [![License](https://img.shields.io/badge/License-Apache%202.0-blue.svg)](https://www.apache.org/licenses/LICENSE-2.0) 

**[Overview](#overview)**  
**[Building from Source](#building)**  
**[Introduction](#started)**  
**[Application Development](#development)**  

## <a name="overview"></a>Overview

Native Client is a client implementation for [Apache Geode](http://geode.apache.org/) that does not require the Java server JARs.

## <a name="building"></a>Building from Source

<<<<<<< HEAD
Directions to build Native Client from source can be found in the source distribution in [BUILDING.md](BUILDING.md).
=======
Directions to build Native Client from source can be found in the source distribution in `BUILDING.md`.
>>>>>>> 2e2f0f8a

## <a name="started"></a>Introduction
Please refer to the [Native Client documentation](http://gemfire-native.docs.pivotal.io/gemfire/introduction/native-client-intro.html) for help in getting started with Native Client.

## <a name="development"></a>Application Development

Native Client applications can be written in these client technologies:

<<<<<<< HEAD
* [C++](https://isocpp.org)
* [C#](https://msdn.microsoft.com/en-us/library/ms228593.aspx)
=======
* [C++] (https://isocpp.org)
* [C#] (https://msdn.microsoft.com/en-us/library/ms228593.aspx)

## Export Control

This distribution includes cryptographic software.
The country in which you currently reside may have restrictions
on the import, possession, use, and/or re-export to another country,
of encryption software. BEFORE using any encryption software,
please check your country's laws, regulations and policies
concerning the import, possession, or use, and re-export of
encryption software, to see if this is permitted.
See <http://www.wassenaar.org/> for more information.

The U.S. Government Department of Commerce, Bureau of Industry and Security (BIS),
has classified this software as Export Commodity Control Number (ECCN) 5D002.C.1,
which includes information security software using or performing
cryptographic functions with asymmetric algorithms.
The form and manner of this Apache Software Foundation distribution makes
it eligible for export under the License Exception
ENC Technology Software Unrestricted (TSU) exception
(see the BIS Export Administration Regulations, Section 740.13)
for both object code and source code.

The following provides more details on the included cryptographic software:

* Apache Geode is designed to be used with
  [Java Secure Socket Extension](https://docs.oracle.com/javase/8/docs/technotes/guides/security/jsse/JSSERefGuide.html) (JSSE) and
  [Java Cryptography Extension](http://docs.oracle.com/javase/8/docs/technotes/guides/security/crypto/CryptoSpec.html) (JCE).
  The [JCE Unlimited Strength Jurisdiction Policy](http://www.oracle.com/technetwork/java/javase/downloads/jce8-download-2133166.html)
  may need to be installed separately to use keystore passwords with 7 or more characters.
* Apache Geode links to and uses [OpenSSL](https://www.openssl.org/) ciphers.
>>>>>>> 2e2f0f8a
<|MERGE_RESOLUTION|>--- conflicted
+++ resolved
@@ -13,11 +13,7 @@
 
 ## <a name="building"></a>Building from Source
 
-<<<<<<< HEAD
 Directions to build Native Client from source can be found in the source distribution in [BUILDING.md](BUILDING.md).
-=======
-Directions to build Native Client from source can be found in the source distribution in `BUILDING.md`.
->>>>>>> 2e2f0f8a
 
 ## <a name="started"></a>Introduction
 Please refer to the [Native Client documentation](http://gemfire-native.docs.pivotal.io/gemfire/introduction/native-client-intro.html) for help in getting started with Native Client.
@@ -26,12 +22,8 @@
 
 Native Client applications can be written in these client technologies:
 
-<<<<<<< HEAD
 * [C++](https://isocpp.org)
 * [C#](https://msdn.microsoft.com/en-us/library/ms228593.aspx)
-=======
-* [C++] (https://isocpp.org)
-* [C#] (https://msdn.microsoft.com/en-us/library/ms228593.aspx)
 
 ## Export Control
 
@@ -61,5 +53,4 @@
   [Java Cryptography Extension](http://docs.oracle.com/javase/8/docs/technotes/guides/security/crypto/CryptoSpec.html) (JCE).
   The [JCE Unlimited Strength Jurisdiction Policy](http://www.oracle.com/technetwork/java/javase/downloads/jce8-download-2133166.html)
   may need to be installed separately to use keystore passwords with 7 or more characters.
-* Apache Geode links to and uses [OpenSSL](https://www.openssl.org/) ciphers.
->>>>>>> 2e2f0f8a
+* Apache Geode links to and uses [OpenSSL](https://www.openssl.org/) ciphers.