--- conflicted
+++ resolved
@@ -97,13 +97,8 @@
 
 Configure SSL properties.
 
-<<<<<<< HEAD
-1.  In your client properties file (usually `geode.properties`), set `ssl-enabled` to true and set `ssl-keystore` and `ssl-truststore` to point to your keystore files. See [Security-Related System Properties (geode.properties)](security-systemprops.html#security) for a description of these properties.
+1.  In your client properties file (usually `geode.properties`), set `ssl-enabled-components` to appropriate values (for example, `server,locator`) and set `ssl-keystore` and `ssl-truststore` to point to your keystore files. See [Security-Related System Properties (geode.properties)](security-systemprops.html#security) for a description of these properties.
 2.  On each locator, enable SSL and set the following SSL properties in the locator’s properties file (usually `geode.properties`, but on the locator's host):
-=======
-1.  In `gfcpp.properties`, set `ssl-enabled-components` to appropreate values (for example, `server,locator` ) and set `ssl-keystore` and `ssl-truststore` to point to your keystore files. See [Security-Related System Properties (gfcpp.properties)](security-systemprops.html#security) for a description of these properties.
-2.  On each locator, enable SSL and set the following SSL properties in the locator’s `gemfire.properties` file:
->>>>>>> 03b21c21
 
     ```
     ssl-enabled-components=server,locator
