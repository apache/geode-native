<!--
Licensed to the Apache Software Foundation (ASF) under one or more
contributor license agreements.  See the NOTICE file distributed with
this work for additional information regarding copyright ownership.
The ASF licenses this file to You under the Apache License, Version 2.0
(the "License"); you may not use this file except in compliance with
the License.  You may obtain a copy of the License at

     http://www.apache.org/licenses/LICENSE-2.0

Unless required by applicable law or agreed to in writing, software
distributed under the License is distributed on an "AS IS" BASIS,
WITHOUT WARRANTIES OR CONDITIONS OF ANY KIND, either express or implied.
See the License for the specific language governing permissions and
limitations under the License.
-->
<div id="sub-nav" class="js-sidenav nav-container" role="navigation">
<a class="sidenav-title" data-behavior="SubMenuMobile">Doc Index</a>
  <div class="nav-content">
  <ul>
    <li>
      <a href="/docs/geode-native/<%=vars.product_version_nodot%>/about-client-users-guide.html">Apache Geode Native Documentation</a>
    </li>
    <li class="has_submenu">
      <a href="/docs/geode-native/<%=vars.product_version_nodot%>/getting-started/getting-started-nc-client.html">Getting Started with the Native Library</a>
      <ul>
        <li>
          <a href="/docs/geode-native/<%=vars.product_version_nodot%>/getting-started/getting-started-nc-client.html#establish_cluster_access">Establish Access to a <%=vars.product_name%> Cluster</a>
        </li>
        <li>
          <a href="/docs/geode-native/<%=vars.product_version_nodot%>/getting-started/getting-started-nc-client.html#app_dev_walkthroughs">Application Development Walkthroughs</a>
        </li>
        <li>
          <a href="/docs/geode-native/<%=vars.product_version_nodot%>/getting-started/getting-started-nc-client.html#programming_examples">Programming Examples</a>
        </li>
      </ul>
    </li>
    <li class="has_submenu">
      <a href="/docs/geode-native/<%=vars.product_version_nodot%>/configuring/configuration.html">Configuring a Client Application</a>
      <ul>
        <li class="has_submenu">
          <a href="/docs/geode-native/<%=vars.product_version_nodot%>/configuring/system-level-configuration.html">System Level Configuration</a>
          <ul>
	    <li>
	      <a href="/docs/geode-native/<%=vars.product_version_nodot%>/configuring/sysprops.html">System Properties</a>
	    </li>
          </ul>
        </li>
      </ul>
    </li>

    <li>
      <a href="/docs/geode-native/<%=vars.product_version_nodot%>/configuring/config-client-cache.html">Configuring the Client Cache</a>
    </li>
    <li class="has_submenu">
      <a href="/docs/geode-native/<%=vars.product_version_nodot%>/regions/regions.html">Configuring Regions</a>
      <ul>
        <li>
        <a href="/docs/geode-native/<%=vars.product_version_nodot%>/regions/region-attributes.html">Region Attributes</a>
        </li>
      </ul>
    </li>

    <li>
      <a href="/docs/geode-native/<%=vars.product_version_nodot%>/serialization/data-serialization.html">Serializing Data</a>
    </li>

    <li>
      <a href="/docs/geode-native/<%=vars.product_version_nodot%>/remote-queries.html">Remote Queries</a>
<<<<<<< HEAD
    </li>

    <li>
      <a href="/docs/geode-native/<%=vars.product_version_nodot%>/continuous-queries.html">Continuous Queries</a>
    </li>

    <li class="has_submenu">
      <a href="/docs/geode-native/<%=vars.product_version_nodot%>/security/security.html">Security: Authentication and Encryption</a>
      <ul>
        <li>
        <a href="/docs/geode-native/<%=vars.product_version_nodot%>/security/authentication.html">Authentication</a>
        </li>
        <li>
        <a href="/docs/geode-native/<%=vars.product_version_nodot%>/security/sslclientserver.html">TLS/SSL Client-Server Communication Encryption</a>
        </li>
      </ul>
    </li>

    <li>
      <a href="/docs/geode-native/<%=vars.product_version_nodot%>/function-execution/function-execution.html">Function Execution</a>
=======
    </li>

    <li>
      <a href="/docs/geode-native/<%=vars.product_version_nodot%>/continuous-queries.html">Continuous Queries</a>
    </li>

    <li class="has_submenu">
      <a href="/docs/geode-native/<%=vars.product_version_nodot%>/security/security.html">Security: Authentication and Encryption</a>
      <ul>
        <li>
        <a href="/docs/geode-native/<%=vars.product_version_nodot%>/security/authentication.html">Authentication</a>
        </li>
        <li>
        <a href="/docs/geode-native/<%=vars.product_version_nodot%>/security/sslclientserver.html">TLS/SSL Client-Server Communication Encryption</a>
        </li>
      </ul>
>>>>>>> ae8c6b25
    </li>

    <li>
      <a href="/docs/geode-native/<%=vars.product_version_nodot%>/transactions/transactions.html">Transactions</a>
    </li>
  </ul>
  </div>
</div><|MERGE_RESOLUTION|>--- conflicted
+++ resolved
@@ -67,7 +67,6 @@
 
     <li>
       <a href="/docs/geode-native/<%=vars.product_version_nodot%>/remote-queries.html">Remote Queries</a>
-<<<<<<< HEAD
     </li>
 
     <li>
@@ -87,28 +86,6 @@
     </li>
 
     <li>
-      <a href="/docs/geode-native/<%=vars.product_version_nodot%>/function-execution/function-execution.html">Function Execution</a>
-=======
-    </li>
-
-    <li>
-      <a href="/docs/geode-native/<%=vars.product_version_nodot%>/continuous-queries.html">Continuous Queries</a>
-    </li>
-
-    <li class="has_submenu">
-      <a href="/docs/geode-native/<%=vars.product_version_nodot%>/security/security.html">Security: Authentication and Encryption</a>
-      <ul>
-        <li>
-        <a href="/docs/geode-native/<%=vars.product_version_nodot%>/security/authentication.html">Authentication</a>
-        </li>
-        <li>
-        <a href="/docs/geode-native/<%=vars.product_version_nodot%>/security/sslclientserver.html">TLS/SSL Client-Server Communication Encryption</a>
-        </li>
-      </ul>
->>>>>>> ae8c6b25
-    </li>
-
-    <li>
       <a href="/docs/geode-native/<%=vars.product_version_nodot%>/transactions/transactions.html">Transactions</a>
     </li>
   </ul>
