/*
 * Licensed to the Apache Software Foundation (ASF) under one or more
 * contributor license agreements.  See the NOTICE file distributed with
 * this work for additional information regarding copyright ownership.
 * The ASF licenses this file to You under the Apache License, Version 2.0
 * (the "License"); you may not use this file except in compliance with
 * the License.  You may obtain a copy of the License at
 *
 *      http://www.apache.org/licenses/LICENSE-2.0
 *
 * Unless required by applicable law or agreed to in writing, software
 * distributed under the License is distributed on an "AS IS" BASIS,
 * WITHOUT WARRANTIES OR CONDITIONS OF ANY KIND, either express or implied.
 * See the License for the specific language governing permissions and
 * limitations under the License.
 */

#pragma once

#ifndef GEODE_TCRMESSAGE_H_
#define GEODE_TCRMESSAGE_H_

#include <atomic>
#include <cinttypes>
#include <map>
#include <string>
#include <vector>

#include <geode/CacheableBuiltins.hpp>
#include <geode/CacheableKey.hpp>
#include <geode/CacheableString.hpp>
#include <geode/CqState.hpp>
#include <geode/DataInput.hpp>
#include <geode/DataOutput.hpp>
#include <geode/ExceptionTypes.hpp>
#include <geode/Region.hpp>
#include <geode/Serializable.hpp>
#include <geode/internal/geode_globals.hpp>

#include "BucketServerLocation.hpp"
#include "EventId.hpp"
#include "EventIdMap.hpp"
#include "FixedPartitionAttributesImpl.hpp"
#include "InterestResultPolicy.hpp"
#include "SerializationRegistry.hpp"
#include "TcrChunkedContext.hpp"
#include "VersionTag.hpp"
#include "VersionedCacheableObjectPartList.hpp"

namespace apache {
namespace geode {
namespace client {
class ThinClientBaseDM;
class TcrConnection;
class TcrMessagePing;

class TcrMessage {
 public:
  typedef enum {
    /* Server couldn't read message; handle it like a server side
       exception that needs retries */
    NOT_PUBLIC_API_WITH_TIMEOUT = -2,
    INVALID = -1,
    REQUEST = 0,
    RESPONSE /* 1 */,
    EXCEPTION /* 2 */,
    REQUEST_DATA_ERROR /* 3 */,
    DATA_NOT_FOUND_ERROR /* 4 Not in use */,
    PING /* 5 */,
    REPLY /* 6 */,
    PUT /* 7 */,
    PUT_DATA_ERROR /* 8 */,
    DESTROY /* 9 */,
    DESTROY_DATA_ERROR /* 10 */,
    DESTROY_REGION /* 11 */,
    DESTROY_REGION_DATA_ERROR /* 12 */,
    CLIENT_NOTIFICATION /* 13 */,
    UPDATE_CLIENT_NOTIFICATION /* 14 */,
    LOCAL_INVALIDATE /* 15 */,
    LOCAL_DESTROY /* 16 */,
    LOCAL_DESTROY_REGION /* 17 */,
    CLOSE_CONNECTION /* 18 */,
    PROCESS_BATCH /* 19 */,
    REGISTER_INTEREST /* 20 */,
    REGISTER_INTEREST_DATA_ERROR /* 21 */,
    UNREGISTER_INTEREST /* 22 */,
    UNREGISTER_INTEREST_DATA_ERROR /* 23 */,
    REGISTER_INTEREST_LIST /* 24 */,
    UNREGISTER_INTEREST_LIST /* 25 */,
    UNKNOWN_MESSAGE_TYPE_ERROR /* 26 */,
    LOCAL_CREATE /* 27 */,
    LOCAL_UPDATE /* 28 */,
    CREATE_REGION /* 29 */,
    CREATE_REGION_DATA_ERROR /* 30 */,
    MAKE_PRIMARY /* 31 */,
    RESPONSE_FROM_PRIMARY /* 32 */,
    RESPONSE_FROM_SECONDARY /* 33 */,
    QUERY /* 34 */,
    QUERY_DATA_ERROR /* 35 */,
    CLEAR_REGION /* 36 */,
    CLEAR_REGION_DATA_ERROR /* 37 */,
    CONTAINS_KEY /* 38 */,
    CONTAINS_KEY_DATA_ERROR /* 39 */,
    KEY_SET /* 40 */,
    KEY_SET_DATA_ERROR /* 41 */,
    EXECUTECQ_MSG_TYPE /* 42 */,
    EXECUTECQ_WITH_IR_MSG_TYPE /*43 */,
    STOPCQ_MSG_TYPE /*44*/,
    CLOSECQ_MSG_TYPE /*45 */,
    CLOSECLIENTCQS_MSG_TYPE /*46*/,
    CQDATAERROR_MSG_TYPE /*47 */,
    GETCQSTATS_MSG_TYPE /*48 */,
    MONITORCQ_MSG_TYPE /*49 */,
    CQ_EXCEPTION_TYPE /*50 */,
    REGISTER_INSTANTIATORS = 51 /* 51 */,
    PERIODIC_ACK = 52 /* 52 */,
    CLIENT_READY /* 53 */,
    CLIENT_MARKER /* 54 */,
    INVALIDATE_REGION /* 55 */,
    PUTALL /* 56 */,
    GET_ALL_DATA_ERROR = 58 /* 58 */,
    EXECUTE_REGION_FUNCTION = 59 /* 59 */,
    EXECUTE_REGION_FUNCTION_RESULT /* 60 */,
    EXECUTE_REGION_FUNCTION_ERROR /* 61 */,
    EXECUTE_FUNCTION /* 62 */,
    EXECUTE_FUNCTION_RESULT /* 63 */,
    EXECUTE_FUNCTION_ERROR /* 64 */,
    CLIENT_REGISTER_INTEREST = 65 /* 65 */,
    CLIENT_UNREGISTER_INTEREST = 66,
    REGISTER_DATASERIALIZERS = 67,
    REQUEST_EVENT_VALUE = 68,
    REQUEST_EVENT_VALUE_ERROR = 69,             /*69*/
    PUT_DELTA_ERROR = 70,                       /*70*/
    GET_CLIENT_PR_METADATA = 71,                /*71*/
    RESPONSE_CLIENT_PR_METADATA = 72,           /*72*/
    GET_CLIENT_PARTITION_ATTRIBUTES = 73,       /*73*/
    RESPONSE_CLIENT_PARTITION_ATTRIBUTES = 74,  /*74*/
    GET_CLIENT_PR_METADATA_ERROR = 75,          /*75*/
    GET_CLIENT_PARTITION_ATTRIBUTES_ERROR = 76, /*76*/
    USER_CREDENTIAL_MESSAGE = 77,
    REMOVE_USER_AUTH = 78,
    EXECUTE_REGION_FUNCTION_SINGLE_HOP = 79,
    QUERY_WITH_PARAMETERS = 80,
    SIZE = 81,
    SIZE_ERROR = 82,
    INVALIDATE = 83,
    INVALIDATE_ERROR = 84,
    COMMIT = 85,
    COMMIT_ERROR = 86,
    ROLLBACK = 87,
    TX_FAILOVER = 88,
    GET_ENTRY = 89,
    TX_SYNCHRONIZATION = 90,
    GET_FUNCTION_ATTRIBUTES = 91,
    GET_PDX_TYPE_BY_ID = 92,
    GET_PDX_ID_FOR_TYPE = 93,
    ADD_PDX_TYPE = 94,
    ADD_PDX_ENUM = 96,
    GET_PDX_ID_FOR_ENUM = 97,
    GET_PDX_ENUM_BY_ID = 98,
    SERVER_TO_CLIENT_PING = 99,
    // GATEWAY_RECEIVER_COMMAND = 99,
    GET_ALL_70 = 100,
    TOMBSTONE_OPERATION = 103,
    GETDURABLECQS_MSG_TYPE = 105,
    GET_DURABLE_CQS_DATA_ERROR = 106,
    GET_ALL_WITH_CALLBACK = 107,
    PUT_ALL_WITH_CALLBACK = 108,
    REMOVE_ALL = 109

  } MsgType;

  static bool isKeepAlive();
  static bool isUserInitiativeOps(const TcrMessage& msg);

  static std::shared_ptr<VersionTag> readVersionTagPart(
      DataInput& input, uint16_t endpointMemId,
      MemberListForVersionStamp& memberListForVersionStamp);

  /* constructors */
  void setData(const char* bytearray, int32_t len, uint16_t memId,
               const SerializationRegistry& serializationRegistry,
               MemberListForVersionStamp& memberListForVersionStamp);

  void startProcessChunk(ACE_Semaphore& finalizeSema);
  // nullptr chunk means that this is the last chunk
  void processChunk(const std::vector<uint8_t>& chunk, int32_t chunkLen,
                    uint16_t endpointmemId,
                    const uint8_t isLastChunkAndisSecurityHeader = 0x00);
  /* For creating a region on the java server */
  /* Note through this you can only create a sub region on the cache server */
  /* also for creating REGISTER_INTEREST regex request */
  // TcrMessage( TcrMessage::MsgType msgType, const std::string& str1,
  //  const std::string& str2, InterestResultPolicy interestPolicy =
  //  InterestResultPolicy::NONE, bool isDurable = false, bool isCachingEnabled
  //  = false, bool receiveValues = true, ThinClientBaseDM *connectionDM =
  //  nullptr);

  void InitializeGetallMsg(
      const std::shared_ptr<Serializable>& aCallbackArgument);
  // for multiuser cache close

  // Updates the early ack byte of the message to reflect that it is a retry op
  void updateHeaderForRetry();

  const std::vector<std::shared_ptr<CacheableKey>>* getKeys() const;

  const std::string& getRegex() const;

  InterestResultPolicy getInterestResultPolicy() const;

  Pool* getPool() const;

  /**
   * Whether the request is meant to be
   * sent to PR primary node for single hop.
   */
  bool forPrimary() const;

  void initCqMap();

  bool forSingleHop() const;

  bool forTransaction() const;

  /* destroy the connection */
  virtual ~TcrMessage();

  const std::string& getRegionName() const;
  Region* getRegion() const;
  int32_t getMessageType() const;
  void setMessageType(int32_t msgType);
  void setMessageTypeRequest(int32_t msgType);  // the msgType of the request
                                                // that was made if this is a
                                                // reply
  int32_t getMessageTypeRequest() const;
  std::shared_ptr<CacheableKey> getKey() const;
  const std::shared_ptr<CacheableKey>& getKeyRef() const;
  std::shared_ptr<Cacheable> getValue() const;
  const std::shared_ptr<Cacheable>& getValueRef() const;
  std::shared_ptr<Cacheable> getCallbackArgument() const;
  const std::shared_ptr<Cacheable>& getCallbackArgumentRef() const;

  const std::map<std::string, int>* getCqs() const;
  bool getBoolValue() const;
  const char* getException();

  const char* getMsgData() const;
  const char* getMsgHeader() const;
  const char* getMsgBody() const;
  size_t getMsgLength() const;
  size_t getMsgBodyLength() const;
  std::shared_ptr<EventId> getEventId() const;

  int32_t getTransId() const;
  void setTransId(int32_t txId);

  std::chrono::milliseconds getTimeout() const;
  void setTimeout(std::chrono::milliseconds timeout);

  /* we need a static method to generate ping */
  /* The caller should not delete the message since it is global. */
  static TcrMessagePing* getPingMessage(CacheImpl* cacheImpl);
  static TcrMessage* getAllEPDisMess();
  /* we need a static method to generate close connection message */
  /* The caller should not delete the message since it is global. */
  static TcrMessage* getCloseConnMessage(CacheImpl* cacheImpl);
  static void setKeepAlive(bool keepalive);
  bool isDurable() const;
  bool receiveValues() const;
  bool hasCqPart() const;
  uint32_t getMessageTypeForCq() const;
  bool isInterestListPassed() const;
  bool shouldIgnore() const;
  int8_t getMetaDataVersion() const;
  uint32_t getEntryNotFound() const;
  int8_t getserverGroupVersion() const;
  std::vector<int8_t>* getFunctionAttributes();

  // set the DM for chunked response messages
  void setDM(ThinClientBaseDM* dm);
  ThinClientBaseDM* getDM();
  // set the chunked response handler
  void setChunkedResultHandler(TcrChunkedResult* chunkedResult);
  TcrChunkedResult* getChunkedResultHandler();
  void setVersionedObjectPartList(
      std::shared_ptr<VersionedCacheableObjectPartList> versionObjPartListptr);

  std::shared_ptr<VersionedCacheableObjectPartList>
  getVersionedObjectPartList();

  DataInput* getDelta();
  //  getDeltaBytes( ) is called *only* by CqService, returns a CacheableBytes
  //  that
  // takes ownership of delta bytes.
  std::shared_ptr<CacheableBytes> getDeltaBytes();

  bool hasDelta();

  void addSecurityPart(int64_t connectionId, int64_t unique_id,
                       TcrConnection* conn);

  void addSecurityPart(int64_t connectionId, TcrConnection* conn);

  int64_t getConnectionId(TcrConnection* conn);

  int64_t getUniqueId(TcrConnection* conn);

  void createUserCredentialMessage(TcrConnection* conn);

  void readSecureObjectPart(DataInput& input, bool defaultString = false,
                            bool isChunk = false,
                            uint8_t isLastChunkWithSecurity = 0);

  void readUniqueIDObjectPart(DataInput& input);

  void setMetaRegion(bool isMetaRegion);
  bool isMetaRegion() const;

  int32_t getNumBuckets() const;

  const std::string& getColocatedWith() const;

  const std::string& getPartitionResolver() const;

  std::vector<std::vector<std::shared_ptr<BucketServerLocation>>>*
  getMetadata();

  std::vector<std::shared_ptr<FixedPartitionAttributesImpl>>* getFpaSet();

  std::shared_ptr<CacheableHashSet> getFailedNode();

  bool isCallBackArguement() const;

  void setCallBackArguement(bool aCallBackArguement);

  void setBucketServerLocation(
      std::shared_ptr<BucketServerLocation> serverLocation);
  void setVersionTag(std::shared_ptr<VersionTag> versionTag);
  std::shared_ptr<VersionTag> getVersionTag();
  uint8_t hasResult() const;
  std::shared_ptr<CacheableHashMap> getTombstoneVersions() const;
  std::shared_ptr<CacheableHashSet> getTombstoneKeys() const;

  bool isFEAnotherHop();

 protected:
  TcrMessage();

  void handleSpecialFECase();
  void writeBytesOnly(const std::shared_ptr<Serializable>& se);
  std::shared_ptr<Serializable> readCacheableBytes(DataInput& input,
                                                   int lenObj);
  std::shared_ptr<Serializable> readCacheableString(DataInput& input,
                                                    int lenObj);

  TcrMessage(const TcrMessage&) = delete;
  TcrMessage& operator=(const TcrMessage&) = delete;

  // some private methods to handle things internally.
  void handleByteArrayResponse(
      const char* bytearray, int32_t len, uint16_t endpointMemId,
      const SerializationRegistry& serializationRegistry,
      MemberListForVersionStamp& memberListForVersionStamp);
  void readObjectPart(DataInput& input, bool defaultString = false);
  void readFailedNodePart(DataInput& input);
  void readCallbackObjectPart(DataInput& input, bool defaultString = false);
  void readKeyPart(DataInput& input);
  void readBooleanPartAsObject(DataInput& input, bool* boolVal);
  void readIntPart(DataInput& input, uint32_t* intValue);
  void readLongPart(DataInput& input, uint64_t* intValue);
  bool readExceptionPart(DataInput& input, uint8_t isLastChunk,
                         bool skipFirstPart = true);
  void readVersionTag(DataInput& input, uint16_t endpointMemId,
                      MemberListForVersionStamp& memberListForVersionStamp);
  void readOldValue(DataInput& input);
  void readPrMetaData(DataInput& input);
  void writeObjectPart(const std::shared_ptr<Serializable>& se,
                       bool isDelta = false, bool callToData = false,
                       const std::vector<std::shared_ptr<CacheableKey>>*
                           getAllKeyList = nullptr);
  void writeHeader(uint32_t msgType, uint32_t numOfParts);
  void writeRegionPart(const std::string& regionName);
  void writeStringPart(const std::string& str);
  void writeEventIdPart(int reserveSize = 0,
                        bool fullValueAfterDeltaFail = false);
  void writeMessageLength();
  void writeInterestResultPolicyPart(InterestResultPolicy policy);
  void writeIntPart(int32_t intValue);
  void writeBytePart(uint8_t byteValue);
  void writeMillisecondsPart(std::chrono::milliseconds millis);
  void writeByteAndTimeOutPart(uint8_t byteValue,
                               std::chrono::milliseconds timeout);
  void chunkSecurityHeader(int skipParts, const std::vector<uint8_t> bytes,
                           int32_t len, uint8_t isLastChunkAndSecurityHeader);

  void readEventIdPart(DataInput& input, bool skip = false,
                       int32_t parts = 1);  // skip num parts then read eventid

  void skipParts(DataInput& input, int32_t numParts = 1);
  const std::string readStringPart(DataInput& input);
  void readCqsPart(DataInput& input);
  void readHashMapForGCVersions(apache::geode::client::DataInput& input,
                                std::shared_ptr<CacheableHashMap>& value);
  void readHashSetForGCVersions(apache::geode::client::DataInput& input,
                                std::shared_ptr<CacheableHashSet>& value);
  std::shared_ptr<DSMemberForVersionStamp> readDSMember(
      apache::geode::client::DataInput& input);

  std::unique_ptr<DataOutput> m_request;
  /** the associated region that is handling processing of chunked responses */
  ThinClientBaseDM* m_tcdm;
  TcrChunkedResult* m_chunkedResult;
  const std::vector<std::shared_ptr<CacheableKey>>* m_keyList;
  const Region* m_region;
  std::chrono::milliseconds m_timeout;
  std::vector<std::vector<std::shared_ptr<BucketServerLocation>>>* m_metadata;
  std::map<std::string, int>* m_cqs;
  std::chrono::milliseconds m_messageResponseTimeout;
  std::unique_ptr<DataInput> m_delta;
  int8_t* m_deltaBytes;
  std::vector<std::shared_ptr<FixedPartitionAttributesImpl>>* m_fpaSet;
  std::vector<int8_t>* m_functionAttributes;
  std::shared_ptr<CacheableBytes> m_connectionIDBytes;
  std::shared_ptr<Properties> m_creds;
  std::shared_ptr<CacheableKey> m_key;
  std::shared_ptr<Cacheable> m_value;
  std::shared_ptr<CacheableHashSet> m_failedNode;
  std::shared_ptr<Cacheable> m_callbackArgument;
  std::shared_ptr<VersionTag> m_versionTag;
  std::shared_ptr<EventId> m_eventid;
  std::shared_ptr<CacheableVector> m_vectorPtr;
  std::shared_ptr<BucketServerLocation> m_bucketServerLocation;
  std::shared_ptr<CacheableHashMap> m_tombstoneVersions;
  std::shared_ptr<CacheableHashSet> m_tombstoneKeys;
  std::shared_ptr<VersionedCacheableObjectPartList> m_versionObjPartListptr;
  std::string exceptionMessage;
  std::string m_regionName;
  std::string m_regex;
  std::vector<std::shared_ptr<BucketServerLocation>> m_bucketServerLocations;
  std::string m_colocatedWith;
  std::string m_partitionResolverName;
  int32_t m_securityHeaderLength;
  int32_t m_msgType;
  int32_t m_msgLength;
  /** the msgType of the request if this TcrMessage is  a reply msg */
  int32_t m_msgTypeRequest;
  int32_t m_txId;
  int32_t m_bucketCount;
  uint32_t m_numCqPart;
  uint32_t m_msgTypeForCq;
  int32_t m_deltaBytesLen;
  uint32_t m_entryNotFound;
  bool m_feAnotherHop;
  bool isSecurityOn;
  uint8_t m_isLastChunkAndisSecurityHeader;
  bool m_isSecurityHeaderAdded;
  bool m_isMetaRegion;
  /** used only when decoding reply message, if false, decode header only */
  bool m_decodeAll;
  char m_interestPolicy;
  bool m_isDurable;
  bool m_receiveValues;
  bool m_hasCqsPart;
  bool m_isInterestListPassed;
  bool m_shouldIgnore;
  int8_t m_metaDataVersion;
  int8_t m_serverGroupVersion;
  bool m_boolValue;
  bool m_isCallBackArguement;
  uint8_t m_hasResult;

  static std::atomic<int32_t> m_transactionId;
  static uint8_t* m_keepalive;
  const static int m_flag_empty;
  const static int m_flag_concurrency_checks;

  friend class TcrMessageHelper;
};

class TcrMessageDestroyRegion : public TcrMessage {
 public:
  TcrMessageDestroyRegion(
      DataOutput* dataOutput, const Region* region,
      const std::shared_ptr<Serializable>& aCallbackArgument,
      std::chrono::milliseconds messageResponsetimeout,
      ThinClientBaseDM* connectionDM);

  ~TcrMessageDestroyRegion() override = default;
};

class TcrMessageClearRegion : public TcrMessage {
 public:
  TcrMessageClearRegion(DataOutput* dataOutput, const Region* region,
                        const std::shared_ptr<Serializable>& aCallbackArgument,
                        std::chrono::milliseconds messageResponsetimeout,
                        ThinClientBaseDM* connectionDM);

  ~TcrMessageClearRegion() override = default;
};

class TcrMessageQuery : public TcrMessage {
 public:
  TcrMessageQuery(DataOutput* dataOutput, const std::string& regionName,
                  std::chrono::milliseconds messageResponsetimeout,
                  ThinClientBaseDM* connectionDM);

  ~TcrMessageQuery() override = default;
};

class TcrMessageStopCQ : public TcrMessage {
 public:
  TcrMessageStopCQ(DataOutput* dataOutput, const std::string& regionName,
                   std::chrono::milliseconds messageResponsetimeout,
                   ThinClientBaseDM* connectionDM);

  ~TcrMessageStopCQ() override = default;
};

class TcrMessageCloseCQ : public TcrMessage {
 public:
  TcrMessageCloseCQ(DataOutput* dataOutput, const std::string& regionName,
                    std::chrono::milliseconds messageResponsetimeout,
                    ThinClientBaseDM* connectionDM);

  ~TcrMessageCloseCQ() override = default;
};

class TcrMessageQueryWithParameters : public TcrMessage {
 public:
  TcrMessageQueryWithParameters(
      DataOutput* dataOutput, const std::string& regionName,
      const std::shared_ptr<Serializable>& aCallbackArgument,
      std::shared_ptr<CacheableVector> paramList,
      std::chrono::milliseconds messageResponsetimeout,
      ThinClientBaseDM* connectionDM);

  ~TcrMessageQueryWithParameters() override = default;
};

class TcrMessageContainsKey : public TcrMessage {
 public:
  TcrMessageContainsKey(DataOutput* dataOutput, const Region* region,
                        const std::shared_ptr<CacheableKey>& key,
                        const std::shared_ptr<Serializable>& aCallbackArgument,
                        bool isContainsKey, ThinClientBaseDM* connectionDM);

  ~TcrMessageContainsKey() override = default;
};

class TcrMessageGetDurableCqs : public TcrMessage {
 public:
  TcrMessageGetDurableCqs(DataOutput* dataOutput,
                          ThinClientBaseDM* connectionDM);

  ~TcrMessageGetDurableCqs() override = default;
};

class TcrMessageRequest : public TcrMessage {
 public:
  TcrMessageRequest(DataOutput* dataOutput, const Region* region,
                    const std::shared_ptr<CacheableKey>& key,
                    const std::shared_ptr<Serializable>& aCallbackArgument,
                    ThinClientBaseDM* connectionDM = nullptr);

  ~TcrMessageRequest() override = default;
};

class TcrMessageInvalidate : public TcrMessage {
 public:
  TcrMessageInvalidate(DataOutput* dataOutput, const Region* region,
                       const std::shared_ptr<CacheableKey>& key,
                       const std::shared_ptr<Serializable>& aCallbackArgument,
                       ThinClientBaseDM* connectionDM = nullptr);

  ~TcrMessageInvalidate() override = default;
};

class TcrMessageDestroy : public TcrMessage {
 public:
  TcrMessageDestroy(DataOutput* dataOutput, const Region* region,
                    const std::shared_ptr<CacheableKey>& key,
                    const std::shared_ptr<Cacheable>& value,
                    const std::shared_ptr<Serializable>& aCallbackArgument,
                    ThinClientBaseDM* connectionDM = nullptr);

  ~TcrMessageDestroy() override = default;
};

class TcrMessageRegisterInterestList : public TcrMessage {
 public:
  TcrMessageRegisterInterestList(
      DataOutput* dataOutput, const Region* region,
      const std::vector<std::shared_ptr<CacheableKey>>& keys,
      bool isDurable = false, bool isCachingEnabled = false,
      bool receiveValues = true,
      InterestResultPolicy interestPolicy = InterestResultPolicy::NONE,
      ThinClientBaseDM* connectionDM = nullptr);

  ~TcrMessageRegisterInterestList() override = default;
};

class TcrMessageUnregisterInterestList : public TcrMessage {
 public:
  TcrMessageUnregisterInterestList(
      DataOutput* dataOutput, const Region* region,
      const std::vector<std::shared_ptr<CacheableKey>>& keys,
      bool isDurable = false, bool receiveValues = true,
      InterestResultPolicy interestPolicy = InterestResultPolicy::NONE,
      ThinClientBaseDM* connectionDM = nullptr);

  ~TcrMessageUnregisterInterestList() override = default;
};

class TcrMessagePut : public TcrMessage {
 public:
  TcrMessagePut(DataOutput* dataOutput, const Region* region,
                const std::shared_ptr<CacheableKey>& key,
                const std::shared_ptr<Cacheable>& value,
                const std::shared_ptr<Serializable>& aCallbackArgument,
                bool isDelta = false, ThinClientBaseDM* connectionDM = nullptr,
                bool isMetaRegion = false, bool fullValueAfterDeltaFail = false,
                const char* regionName = nullptr);

  ~TcrMessagePut() override = default;
};

class TcrMessageCreateRegion : public TcrMessage {
 public:
  TcrMessageCreateRegion(DataOutput* dataOutput, const std::string& str1,
                         const std::string& str2, bool isDurable = false,
                         bool receiveValues = true,
                         ThinClientBaseDM* connectionDM = nullptr);

  ~TcrMessageCreateRegion() override = default;
};

class TcrMessageRegisterInterest : public TcrMessage {
 public:
  TcrMessageRegisterInterest(
      DataOutput* dataOutput, const std::string& str1, const std::string& str2,
      InterestResultPolicy interestPolicy = InterestResultPolicy::NONE,
      bool isDurable = false, bool isCachingEnabled = false,
      bool receiveValues = true, ThinClientBaseDM* connectionDM = nullptr);

  ~TcrMessageRegisterInterest() override = default;
};

class TcrMessageUnregisterInterest : public TcrMessage {
 public:
  TcrMessageUnregisterInterest(
      DataOutput* dataOutput, const std::string& str1, const std::string& str2,
      InterestResultPolicy interestPolicy = InterestResultPolicy::NONE,
      bool isDurable = false, bool receiveValues = true,
      ThinClientBaseDM* connectionDM = nullptr);

  ~TcrMessageUnregisterInterest() override = default;
};

class TcrMessageTxSynchronization : public TcrMessage {
 public:
  TcrMessageTxSynchronization(DataOutput* dataOutput, int ordinal, int txid,
                              int status);

  ~TcrMessageTxSynchronization() override = default;
};

class TcrMessageClientReady : public TcrMessage {
 public:
  TcrMessageClientReady(DataOutput* dataOutput);
<<<<<<< HEAD

  virtual ~TcrMessageClientReady() {}
=======
>>>>>>> a19624e0

  ~TcrMessageClientReady() override = default;
};

class TcrMessageCommit : public TcrMessage {
 public:
  TcrMessageCommit(DataOutput* dataOutput);
<<<<<<< HEAD

  virtual ~TcrMessageCommit() {}
=======
>>>>>>> a19624e0

  ~TcrMessageCommit() override = default;
};

class TcrMessageRollback : public TcrMessage {
 public:
  TcrMessageRollback(DataOutput* dataOutput);

  ~TcrMessageRollback() override = default;
};

class TcrMessageTxFailover : public TcrMessage {
 public:
  TcrMessageTxFailover(DataOutput* dataOutput);
<<<<<<< HEAD

  virtual ~TcrMessageTxFailover() {}
=======
>>>>>>> a19624e0

  ~TcrMessageTxFailover() override = default;
};

class TcrMessageMakePrimary : public TcrMessage {
 public:
  TcrMessageMakePrimary(DataOutput* dataOutput, bool processedMarker);

  ~TcrMessageMakePrimary() override = default;
};

class TcrMessagePutAll : public TcrMessage {
 public:
  TcrMessagePutAll(DataOutput* dataOutput, const Region* region,
                   const HashMapOfCacheable& map,
                   std::chrono::milliseconds messageResponsetimeout,
                   ThinClientBaseDM* connectionDM,
                   const std::shared_ptr<Serializable>& aCallbackArgument);

  ~TcrMessagePutAll() override = default;
};

class TcrMessageRemoveAll : public TcrMessage {
 public:
  TcrMessageRemoveAll(DataOutput* dataOutput, const Region* region,
                      const std::vector<std::shared_ptr<CacheableKey>>& keys,
                      const std::shared_ptr<Serializable>& aCallbackArgument,
                      ThinClientBaseDM* connectionDM = nullptr);

  ~TcrMessageRemoveAll() override = default;
};

class TcrMessageExecuteCq : public TcrMessage {
 public:
  TcrMessageExecuteCq(DataOutput* dataOutput, const std::string& str1,
                      const std::string& str2, CqState state, bool isDurable,
                      ThinClientBaseDM* connectionDM);

  ~TcrMessageExecuteCq() override = default;
};

class TcrMessageExecuteCqWithIr : public TcrMessage {
 public:
  TcrMessageExecuteCqWithIr(DataOutput* dataOutput, const std::string& str1,
                            const std::string& str2, CqState state,
                            bool isDurable, ThinClientBaseDM* connectionDM);

  ~TcrMessageExecuteCqWithIr() override = default;
};

class TcrMessageExecuteRegionFunction : public TcrMessage {
 public:
  TcrMessageExecuteRegionFunction(
      DataOutput* dataOutput, const std::string& funcName, const Region* region,
      const std::shared_ptr<Cacheable>& args,
      std::shared_ptr<CacheableVector> routingObj, uint8_t getResult,
      std::shared_ptr<CacheableHashSet> failedNodes,
      std::chrono::milliseconds timeout,
      ThinClientBaseDM* connectionDM = nullptr, int8_t reExecute = 0);

  ~TcrMessageExecuteRegionFunction() override = default;
};

class TcrMessageExecuteRegionFunctionSingleHop : public TcrMessage {
 public:
  TcrMessageExecuteRegionFunctionSingleHop(
      DataOutput* dataOutput, const std::string& funcName, const Region* region,
      const std::shared_ptr<Cacheable>& args,
      std::shared_ptr<CacheableHashSet> routingObj, uint8_t getResult,
      std::shared_ptr<CacheableHashSet> failedNodes, bool allBuckets,
      std::chrono::milliseconds timeout, ThinClientBaseDM* connectionDM);

  ~TcrMessageExecuteRegionFunctionSingleHop() override = default;
};

class TcrMessageGetClientPartitionAttributes : public TcrMessage {
 public:
  TcrMessageGetClientPartitionAttributes(DataOutput* dataOutput,
                                         const char* regionName);

  ~TcrMessageGetClientPartitionAttributes() override = default;
};

class TcrMessageGetClientPrMetadata : public TcrMessage {
 public:
  TcrMessageGetClientPrMetadata(DataOutput* dataOutput, const char* regionName);

  ~TcrMessageGetClientPrMetadata() override = default;
};

class TcrMessageSize : public TcrMessage {
 public:
  TcrMessageSize(DataOutput* dataOutput, const char* regionName);

  ~TcrMessageSize() override = default;
};

class TcrMessageUserCredential : public TcrMessage {
 public:
  TcrMessageUserCredential(DataOutput* dataOutput,
                           std::shared_ptr<Properties> creds,
                           ThinClientBaseDM* connectionDM = nullptr);

  ~TcrMessageUserCredential() override = default;
};

class TcrMessageRemoveUserAuth : public TcrMessage {
 public:
  TcrMessageRemoveUserAuth(DataOutput* dataOutput, bool keepAlive,
                           ThinClientBaseDM* connectionDM);

  ~TcrMessageRemoveUserAuth() override = default;
};

class TcrMessageGetPdxIdForType : public TcrMessage {
 public:
  TcrMessageGetPdxIdForType(DataOutput* dataOutput,
                            const std::shared_ptr<Cacheable>& pdxType,
                            ThinClientBaseDM* connectionDM);

  ~TcrMessageGetPdxIdForType() override = default;
};

class TcrMessageAddPdxType : public TcrMessage {
 public:
  TcrMessageAddPdxType(DataOutput* dataOutput,
                       const std::shared_ptr<Cacheable>& pdxType,
                       ThinClientBaseDM* connectionDM, int32_t pdxTypeId = 0);

  ~TcrMessageAddPdxType() override = default;
};

class TcrMessageGetPdxIdForEnum : public TcrMessage {
 public:
  TcrMessageGetPdxIdForEnum(DataOutput* dataOutput,
                            const std::shared_ptr<Cacheable>& pdxType,
                            ThinClientBaseDM* connectionDM);

  ~TcrMessageGetPdxIdForEnum() override = default;
};

class TcrMessageAddPdxEnum : public TcrMessage {
 public:
  TcrMessageAddPdxEnum(DataOutput* dataOutput,
                       const std::shared_ptr<Cacheable>& pdxType,
                       ThinClientBaseDM* connectionDM, int32_t pdxTypeId = 0);

  ~TcrMessageAddPdxEnum() override = default;
};

class TcrMessageGetPdxTypeById : public TcrMessage {
 public:
  TcrMessageGetPdxTypeById(DataOutput* dataOutput, int32_t typeId,
                           ThinClientBaseDM* connectionDM);

  ~TcrMessageGetPdxTypeById() override = default;
};

class TcrMessageGetPdxEnumById : public TcrMessage {
 public:
  TcrMessageGetPdxEnumById(DataOutput* dataOutput, int32_t typeId,
                           ThinClientBaseDM* connectionDM);

  ~TcrMessageGetPdxEnumById() override = default;
};

class TcrMessageGetFunctionAttributes : public TcrMessage {
 public:
  TcrMessageGetFunctionAttributes(DataOutput* dataOutput,
                                  const std::string& funcName,
                                  ThinClientBaseDM* connectionDM = nullptr);

  ~TcrMessageGetFunctionAttributes() override = default;
};

class TcrMessageKeySet : public TcrMessage {
 public:
  TcrMessageKeySet(DataOutput* dataOutput, const std::string& funcName,
                   ThinClientBaseDM* connectionDM = nullptr);

  ~TcrMessageKeySet() override = default;
};

class TcrMessageRequestEventValue : public TcrMessage {
 public:
  TcrMessageRequestEventValue(DataOutput* dataOutput,
                              std::shared_ptr<EventId> eventId);

  ~TcrMessageRequestEventValue() override = default;
};

class TcrMessagePeriodicAck : public TcrMessage {
 public:
  TcrMessagePeriodicAck(DataOutput* dataOutput,
                        const EventIdMapEntryList& entries);

  ~TcrMessagePeriodicAck() override = default;
};

class TcrMessageUpdateClientNotification : public TcrMessage {
 public:
  TcrMessageUpdateClientNotification(DataOutput* dataOutput, int32_t port);

  ~TcrMessageUpdateClientNotification() override = default;
};

class TcrMessageGetAll : public TcrMessage {
 public:
  TcrMessageGetAll(
      DataOutput* dataOutput, const Region* region,
      const std::vector<std::shared_ptr<CacheableKey>>* keys,
      ThinClientBaseDM* connectionDM = nullptr,
      const std::shared_ptr<Serializable>& aCallbackArgument = nullptr);

  ~TcrMessageGetAll() override = default;
};

class TcrMessageExecuteFunction : public TcrMessage {
 public:
  TcrMessageExecuteFunction(DataOutput* dataOutput, const std::string& funcName,
                            const std::shared_ptr<Cacheable>& args,
                            uint8_t getResult, ThinClientBaseDM* connectionDM,
                            std::chrono::milliseconds timeout);

  ~TcrMessageExecuteFunction() override = default;
};

class TcrMessagePing : public TcrMessage {
 public:
  TcrMessagePing(DataOutput* dataOutput, bool decodeAll);

  ~TcrMessagePing() override = default;
};

class TcrMessageCloseConnection : public TcrMessage {
 public:
  TcrMessageCloseConnection(DataOutput* dataOutput, bool decodeAll);

  ~TcrMessageCloseConnection() override = default;
};

class TcrMessageClientMarker : public TcrMessage {
 public:
  TcrMessageClientMarker(DataOutput* dataOutput, bool decodeAll);

  ~TcrMessageClientMarker() override = default;
};

class TcrMessageReply : public TcrMessage {
 public:
  TcrMessageReply(bool decodeAll, ThinClientBaseDM* connectionDM);

  ~TcrMessageReply() override = default;
};

/**
 * Helper class to invoke some internal methods of TcrMessage. Add any
 * methods that response processor methods require to access here.
 */
class TcrMessageHelper {
 public:
  TcrMessageHelper() = delete;

  /**
   * result types returned by readChunkPartHeader
   */
  enum class ChunkObjectType { OBJECT, EXCEPTION, NULL_OBJECT };

  /**
   * Tries to read an exception part and returns true if the exception
   * was successfully read.
   */
  static bool readExceptionPart(TcrMessage& msg, DataInput& input,
                                uint8_t isLastChunk);

  static void skipParts(TcrMessage& msg, DataInput& input,
                        int32_t numParts = 1);

  /**
   * Reads header of a chunk part. Returns true if header was successfully
   * read and false if it is a chunk exception part.
   * Throws a MessageException with relevant message if an unknown
   * message type is encountered in the header.
   */
  static ChunkObjectType readChunkPartHeader(TcrMessage& msg, DataInput& input,
                                             DSCode expectedFirstType,
                                             int32_t expectedPartType,
                                             const char* methodName,
                                             uint32_t& partLen,
                                             uint8_t isLastChunk);

  static ChunkObjectType readChunkPartHeader(TcrMessage& msg, DataInput& input,
                                             const char* methodName,
                                             uint32_t& partLen,
                                             uint8_t isLastChunk);
};
}  // namespace client
}  // namespace geode
}  // namespace apache

#endif  // GEODE_TCRMESSAGE_H_<|MERGE_RESOLUTION|>--- conflicted
+++ resolved
@@ -668,11 +668,8 @@
 class TcrMessageClientReady : public TcrMessage {
  public:
   TcrMessageClientReady(DataOutput* dataOutput);
-<<<<<<< HEAD
 
   virtual ~TcrMessageClientReady() {}
-=======
->>>>>>> a19624e0
 
   ~TcrMessageClientReady() override = default;
 };
@@ -680,11 +677,8 @@
 class TcrMessageCommit : public TcrMessage {
  public:
   TcrMessageCommit(DataOutput* dataOutput);
-<<<<<<< HEAD
 
   virtual ~TcrMessageCommit() {}
-=======
->>>>>>> a19624e0
 
   ~TcrMessageCommit() override = default;
 };
@@ -699,11 +693,8 @@
 class TcrMessageTxFailover : public TcrMessage {
  public:
   TcrMessageTxFailover(DataOutput* dataOutput);
-<<<<<<< HEAD
 
   virtual ~TcrMessageTxFailover() {}
-=======
->>>>>>> a19624e0
 
   ~TcrMessageTxFailover() override = default;
 };
