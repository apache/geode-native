/*
 * Licensed to the Apache Software Foundation (ASF) under one or more
 * contributor license agreements.  See the NOTICE file distributed with
 * this work for additional information regarding copyright ownership.
 * The ASF licenses this file to You under the Apache License, Version 2.0
 * (the "License"); you may not use this file except in compliance with
 * the License.  You may obtain a copy of the License at
 *
 *      http://www.apache.org/licenses/LICENSE-2.0
 *
 * Unless required by applicable law or agreed to in writing, software
 * distributed under the License is distributed on an "AS IS" BASIS,
 * WITHOUT WARRANTIES OR CONDITIONS OF ANY KIND, either express or implied.
 * See the License for the specific language governing permissions and
 * limitations under the License.
 */

#include "PdxTypeRegistry.hpp"

#include <boost/thread/lock_types.hpp>

#include <geode/PoolManager.hpp>

#include "CacheImpl.hpp"
#include "CacheRegionHelper.hpp"
#include "PreservedDataExpiryTask.hpp"
#include "ThinClientPoolDM.hpp"

namespace apache {
namespace geode {
namespace client {

PdxTypeRegistry::PdxTypeRegistry(CacheImpl* cache)
    : cache_(cache),
      typeIdToPdxType_(),
      remoteTypeIdToMergedPdxType_(),
      localTypeToPdxType_(),
      pdxTypeToTypeIdMap_(),
      enumToInt_(CacheableHashMap::create()),
      intToEnum_(CacheableHashMap::create()) {}

PdxTypeRegistry::~PdxTypeRegistry() {}

size_t PdxTypeRegistry::testNumberOfPreservedData() const {
  return preserved_data_.size();
}

int32_t PdxTypeRegistry::getPDXIdForType(const std::string& type, Pool* pool,
                                         std::shared_ptr<PdxType> nType,
                                         bool checkIfThere) {
  if (checkIfThere) {
    auto lpdx = getLocalPdxType(type);
    if (lpdx != nullptr) {
      int id = lpdx->getTypeId();
      if (id != 0) {
        return id;
      }
    }
  }

  int typeId = cache_->getSerializationRegistry()->GetPDXIdForType(pool, nType);
  nType->setTypeId(typeId);

  addPdxType(typeId, nType);
  return typeId;
}

int32_t PdxTypeRegistry::getPDXIdForType(std::shared_ptr<PdxType> nType,
                                         Pool* pool) {
  int32_t typeId = 0;
  {
    boost::shared_lock<decltype(types_mutex_)> guard{types_mutex_};
    auto&& iter = pdxTypeToTypeIdMap_.find(nType);
    if (iter != pdxTypeToTypeIdMap_.end()) {
      typeId = iter->second;
      if (typeId != 0) {
        return typeId;
      }
    }
  }

  {
    boost::unique_lock<decltype(types_mutex_)> guard{types_mutex_};
    auto&& iter = pdxTypeToTypeIdMap_.find(nType);
    if (iter != pdxTypeToTypeIdMap_.end()) {
      typeId = iter->second;
      if (typeId != 0) {
        return typeId;
      }
    }

    typeId = cache_->getSerializationRegistry()->GetPDXIdForType(pool, nType);
    nType->setTypeId(typeId);
    pdxTypeToTypeIdMap_.emplace(nType, typeId);
    typeIdToPdxType_.emplace(typeId, nType);
  }
  return typeId;
}

void PdxTypeRegistry::clear() {
  {
    boost::unique_lock<decltype(types_mutex_)> guard{types_mutex_};
    typeIdToPdxType_.clear();

    remoteTypeIdToMergedPdxType_.clear();

    localTypeToPdxType_.clear();

    if (intToEnum_) intToEnum_->clear();

    if (enumToInt_) enumToInt_->clear();

    pdxTypeToTypeIdMap_.clear();
  }
  {
<<<<<<< HEAD
    boost::unique_lock<decltype(preserved_data_mutex_)> guard{
        preserved_data_mutex_};
    preserveData_.clear();
=======
    WriteGuard guard(getPreservedDataLock());
    preserved_data_.clear();
>>>>>>> 8935ccd0
  }
}

void PdxTypeRegistry::addPdxType(int32_t typeId,
                                 std::shared_ptr<PdxType> pdxType) {
  boost::unique_lock<decltype(types_mutex_)> guard{types_mutex_};
  typeIdToPdxType_.emplace(typeId, pdxType);
}

std::shared_ptr<PdxType> PdxTypeRegistry::getPdxType(int32_t typeId) const {
  boost::shared_lock<decltype(types_mutex_)> guard{types_mutex_};
  auto&& iter = typeIdToPdxType_.find(typeId);
  if (iter != typeIdToPdxType_.end()) {
    return iter->second;
  }
  return nullptr;
}

void PdxTypeRegistry::addLocalPdxType(const std::string& localType,
                                      std::shared_ptr<PdxType> pdxType) {
  boost::unique_lock<decltype(types_mutex_)> guard{types_mutex_};
  localTypeToPdxType_.emplace(localType, pdxType);
}

std::shared_ptr<PdxType> PdxTypeRegistry::getLocalPdxType(
    const std::string& localType) const {
  boost::shared_lock<decltype(types_mutex_)> guard{types_mutex_};
  auto&& it = localTypeToPdxType_.find(localType);
  if (it != localTypeToPdxType_.end()) {
    return it->second;
  }
  return nullptr;
}

void PdxTypeRegistry::setMergedType(int32_t remoteTypeId,
                                    std::shared_ptr<PdxType> mergedType) {
  boost::unique_lock<decltype(types_mutex_)> guard{types_mutex_};
  remoteTypeIdToMergedPdxType_.emplace(remoteTypeId, mergedType);
}

std::shared_ptr<PdxType> PdxTypeRegistry::getMergedType(
    int32_t remoteTypeId) const {
  auto&& it = remoteTypeIdToMergedPdxType_.find(remoteTypeId);
  if (it != remoteTypeIdToMergedPdxType_.end()) {
    return it->second;
  }
  return nullptr;
}

void PdxTypeRegistry::setPreserveData(
    std::shared_ptr<PdxSerializable> obj,
    std::shared_ptr<PdxRemotePreservedData> data,
    ExpiryTaskManager& expiryTaskManager) {
<<<<<<< HEAD
  boost::unique_lock<decltype(preserved_data_mutex_)> guard{
      preserved_data_mutex_};
  pData->setOwner(obj);
  if (preserveData_.find(obj) != preserveData_.end()) {
    // reset expiry task
    // TODO: check value for nullptr
    auto expTaskId = preserveData_[obj]->getPreservedDataExpiryTaskId();
    expiryTaskManager.resetTask(expTaskId, 5);
    LOGDEBUG("PdxTypeRegistry::setPreserveData Reset expiry task Done");
    pData->setPreservedDataExpiryTaskId(expTaskId);
    preserveData_[obj] = pData;
=======
  WriteGuard guard(getPreservedDataLock());
  data->setOwner(obj);

  auto&& iter = preserved_data_.find(obj);
  if (iter != preserved_data_.end()) {
    auto expires_at =
        std::chrono::steady_clock::now() + std::chrono::seconds(5);
    data->task_id(iter->second->task_id());
    data->expires_at(expires_at);
    iter->second = data;
>>>>>>> 8935ccd0
  } else {
    auto task = std::make_shared<PreservedDataExpiryTask>(
        expiryTaskManager, shared_from_this(), obj);
    auto id =
        expiryTaskManager.schedule(std::move(task), std::chrono::seconds(20));
    data->task_id(id);

    LOGDEBUG(
        "PdxTypeRegistry::setPreserveData Schedule new expiry task with id=%zu",
        id);
    preserved_data_.emplace_hint(iter, std::move(obj), std::move(data));
  }

  LOGDEBUG(
      "PdxTypeRegistry::setPreserveData Successfully inserted new entry in "
      "preservedData");
}

std::shared_ptr<PdxRemotePreservedData> PdxTypeRegistry::getPreserveData(
    std::shared_ptr<PdxSerializable> pdxobj) const {
<<<<<<< HEAD
  boost::shared_lock<decltype(types_mutex_)> guard{types_mutex_};
  const auto& iter = preserveData_.find((pdxobj));
  if (iter != preserveData_.end()) {
=======
  ReadGuard guard(getPreservedDataLock());
  const auto& iter = preserved_data_.find((pdxobj));
  if (iter != preserved_data_.end()) {
>>>>>>> 8935ccd0
    return iter->second;
  }
  return nullptr;
}

int32_t PdxTypeRegistry::getEnumValue(std::shared_ptr<EnumInfo> ei) {
  // TODO locking - naive concurrent optimization?
  std::shared_ptr<CacheableHashMap> tmp;
  tmp = enumToInt_;
  const auto& entry = tmp->find(ei);
  if (entry != tmp->end()) {
    const auto val = std::dynamic_pointer_cast<CacheableInt32>(entry->second);
    return val->value();
  }

  boost::unique_lock<decltype(types_mutex_)> guard{types_mutex_};
  tmp = enumToInt_;
  const auto& entry2 = tmp->find(ei);
  if (entry2 != tmp->end()) {
    const auto val2 = std::dynamic_pointer_cast<CacheableInt32>(entry2->second);
    return val2->value();
  }

  int val = static_cast<ThinClientPoolDM*>(
                cache_->getPoolManager().getAll().begin()->second.get())
                ->GetEnumValue(ei);

  tmp = enumToInt_;
  tmp->emplace(ei, CacheableInt32::create(val));
  enumToInt_ = tmp;
  return val;
}

std::shared_ptr<EnumInfo> PdxTypeRegistry::getEnum(int32_t enumVal) {
  // TODO locking - naive concurrent optimization?
  auto enumValPtr = CacheableInt32::create(enumVal);

  auto&& tmp = intToEnum_;
  {
    auto&& entry = tmp->find(enumValPtr);
    if (entry != tmp->end()) {
      auto&& ret = std::dynamic_pointer_cast<EnumInfo>(entry->second);
      if (ret) {
        return std::move(ret);
      }
    }
  }

  boost::unique_lock<decltype(types_mutex_)> guard{types_mutex_};
  tmp = intToEnum_;
  {
    auto&& entry = tmp->find(enumValPtr);
    if (entry != tmp->end()) {
      auto&& ret = std::dynamic_pointer_cast<EnumInfo>(entry->second);
      if (ret) {
        return std::move(ret);
      }
    }
  }

  auto&& ret = std::dynamic_pointer_cast<EnumInfo>(
      std::static_pointer_cast<ThinClientPoolDM>(
          cache_->getPoolManager().getAll().begin()->second)
          ->GetEnum(enumVal));
  tmp = intToEnum_;
  (*tmp)[enumValPtr] = ret;
  intToEnum_ = tmp;
  return std::move(ret);
}
}  // namespace client
}  // namespace geode
}  // namespace apache<|MERGE_RESOLUTION|>--- conflicted
+++ resolved
@@ -113,14 +113,9 @@
     pdxTypeToTypeIdMap_.clear();
   }
   {
-<<<<<<< HEAD
     boost::unique_lock<decltype(preserved_data_mutex_)> guard{
         preserved_data_mutex_};
-    preserveData_.clear();
-=======
-    WriteGuard guard(getPreservedDataLock());
     preserved_data_.clear();
->>>>>>> 8935ccd0
   }
 }
 
@@ -174,20 +169,8 @@
     std::shared_ptr<PdxSerializable> obj,
     std::shared_ptr<PdxRemotePreservedData> data,
     ExpiryTaskManager& expiryTaskManager) {
-<<<<<<< HEAD
   boost::unique_lock<decltype(preserved_data_mutex_)> guard{
       preserved_data_mutex_};
-  pData->setOwner(obj);
-  if (preserveData_.find(obj) != preserveData_.end()) {
-    // reset expiry task
-    // TODO: check value for nullptr
-    auto expTaskId = preserveData_[obj]->getPreservedDataExpiryTaskId();
-    expiryTaskManager.resetTask(expTaskId, 5);
-    LOGDEBUG("PdxTypeRegistry::setPreserveData Reset expiry task Done");
-    pData->setPreservedDataExpiryTaskId(expTaskId);
-    preserveData_[obj] = pData;
-=======
-  WriteGuard guard(getPreservedDataLock());
   data->setOwner(obj);
 
   auto&& iter = preserved_data_.find(obj);
@@ -197,7 +180,6 @@
     data->task_id(iter->second->task_id());
     data->expires_at(expires_at);
     iter->second = data;
->>>>>>> 8935ccd0
   } else {
     auto task = std::make_shared<PreservedDataExpiryTask>(
         expiryTaskManager, shared_from_this(), obj);
@@ -218,15 +200,9 @@
 
 std::shared_ptr<PdxRemotePreservedData> PdxTypeRegistry::getPreserveData(
     std::shared_ptr<PdxSerializable> pdxobj) const {
-<<<<<<< HEAD
   boost::shared_lock<decltype(types_mutex_)> guard{types_mutex_};
-  const auto& iter = preserveData_.find((pdxobj));
-  if (iter != preserveData_.end()) {
-=======
-  ReadGuard guard(getPreservedDataLock());
   const auto& iter = preserved_data_.find((pdxobj));
   if (iter != preserved_data_.end()) {
->>>>>>> 8935ccd0
     return iter->second;
   }
   return nullptr;
