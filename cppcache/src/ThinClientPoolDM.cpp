--- conflicted
+++ resolved
@@ -828,13 +828,9 @@
       m_PoolStatsSampler = nullptr;
     }
     LOGDEBUG("PoolStatsSampler thread closed .");
-<<<<<<< HEAD
-    stopClearPdxTypeRegistryThread();
-=======
     // TODO suspect
     // NOLINTNEXTLINE(clang-analyzer-optin.cplusplus.VirtualCall)
     stopCliCallbackThread();
->>>>>>> 679274d3
     LOGDEBUG("ThinClientPoolDM::destroy( ): Closing connection manager.");
     auto cacheImpl = m_connManager.getCacheImpl();
     if (m_connManageTask) {
