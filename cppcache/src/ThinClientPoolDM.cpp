/*
 * Licensed to the Apache Software Foundation (ASF) under one or more
 * contributor license agreements.  See the NOTICE file distributed with
 * this work for additional information regarding copyright ownership.
 * The ASF licenses this file to You under the Apache License, Version 2.0
 * (the "License"); you may not use this file except in compliance with
 * the License.  You may obtain a copy of the License at
 *
 *      http://www.apache.org/licenses/LICENSE-2.0
 *
 * Unless required by applicable law or agreed to in writing, software
 * distributed under the License is distributed on an "AS IS" BASIS,
 * WITHOUT WARRANTIES OR CONDITIONS OF ANY KIND, either express or implied.
 * See the License for the specific language governing permissions and
 * limitations under the License.
 */

#include "ThinClientPoolDM.hpp"

#include <algorithm>
#include <thread>

#include <geode/AuthInitialize.hpp>
#include <geode/PoolManager.hpp>
#include <geode/ResultCollector.hpp>
#include <geode/SystemProperties.hpp>

#include "CacheImpl.hpp"
#include "DistributedSystemImpl.hpp"
#include "ExecutionImpl.hpp"
#include "FunctionExpiryTask.hpp"
#include "TcrConnectionManager.hpp"
#include "TcrEndpoint.hpp"
#include "ThinClientRegion.hpp"
#include "ThinClientStickyManager.hpp"
#include "UserAttributes.hpp"
#include "statistics/PoolStatsSampler.hpp"
#include "util/exception.hpp"

/** Closes and Deletes connection only if it exists */
#define GF_SAFE_DELETE_CON(x) \
  do {                        \
    x->close();               \
    delete x;                 \
    x = nullptr;              \
  } while (0)

namespace apache {
namespace geode {
namespace client {

class GetAllWork : public PooledWork<GfErrType> {
  ThinClientPoolDM* m_poolDM;
  std::shared_ptr<BucketServerLocation> m_serverLocation;
  TcrMessage* m_request;
  TcrMessageReply* m_reply;
  bool m_attemptFailover;
  bool m_isBGThread;
  bool m_addToLocalCache;
  std::shared_ptr<UserAttributes> m_userAttribute;
  ChunkedGetAllResponse* m_responseHandler;
  std::string m_regionName;
  const std::shared_ptr<std::vector<std::shared_ptr<CacheableKey>>> m_keys;
  const std::shared_ptr<Region> m_region;
  TcrChunkedResult* m_resultCollector;
  const std::shared_ptr<Serializable>& m_aCallbackArgument;

 public:
  GetAllWork(const GetAllWork&) = delete;
  GetAllWork& operator=(const GetAllWork&) = delete;
  GetAllWork(
      ThinClientPoolDM* poolDM, const std::shared_ptr<Region>& region,
      const std::shared_ptr<BucketServerLocation>& serverLocation,
      const std::shared_ptr<std::vector<std::shared_ptr<CacheableKey>>>& keys,
      bool attemptFailover, bool isBGThread, bool addToLocalCache,
      ChunkedGetAllResponse* responseHandler,
      const std::shared_ptr<Serializable>& aCallbackArgument)
      : m_poolDM(poolDM),
        m_serverLocation(serverLocation),
        m_attemptFailover(attemptFailover),
        m_isBGThread(isBGThread),
        m_addToLocalCache(addToLocalCache),
        m_userAttribute(nullptr),
        m_responseHandler(responseHandler),
        m_regionName(region->getFullPath()),
        m_keys(keys),
        m_region(region),
        m_aCallbackArgument(aCallbackArgument) {
    m_request = new TcrMessageGetAll(
        new DataOutput(region->getCache().createDataOutput()), region.get(),
        m_keys.get(), m_poolDM, m_aCallbackArgument);
    m_reply = new TcrMessageReply(true, m_poolDM);
    if (m_poolDM->isMultiUserMode()) {
      m_userAttribute = UserAttributes::threadLocalUserAttributes;
    }

    m_resultCollector = (new ChunkedGetAllResponse(
        *m_reply, dynamic_cast<ThinClientRegion*>(m_region.get()), m_keys.get(),
        m_responseHandler->getValues(), m_responseHandler->getExceptions(),
        m_responseHandler->getResultKeys(),
        m_responseHandler->getUpdateCounters(), 0, m_addToLocalCache,
        m_responseHandler->getResponseLock()));

    m_reply->setChunkedResultHandler(m_resultCollector);
  }

  ~GetAllWork() override {
    delete m_request;
    delete m_reply;
    delete m_resultCollector;
  }

  TcrMessage* getReply() { return m_reply; }

  void init() {}
  GfErrType execute() override {
    GuardUserAttributes gua;

    if (m_userAttribute != nullptr) {
      gua.setAuthenticatedView(m_userAttribute->getAuthenticatedView());
    }
    m_request->InitializeGetallMsg(
        m_request->getCallbackArgument());  // now init getall msg
    return m_poolDM->sendSyncRequest(*m_request, *m_reply, m_attemptFailover,
                                     m_isBGThread, m_serverLocation);
  }
};

const char* ThinClientPoolDM::NC_Ping_Thread = "NC Ping Thread";
const char* ThinClientPoolDM::NC_MC_Thread = "NC MC Thread";
#define PRIMARY_QUEUE_NOT_AVAILABLE -2

ThinClientPoolDM::ThinClientPoolDM(const char* name,
                                   std::shared_ptr<PoolAttributes> poolAttrs,
                                   TcrConnectionManager& connManager)
    : ThinClientBaseDM(connManager, nullptr),
      Pool(poolAttrs),
      m_poolName(name),
      m_stats(nullptr),
      m_sticky(false),
      update_locators_semaphore_(0),
      ping_semaphore_(0),
<<<<<<< HEAD
      m_cliCallbackSema(0),
=======
>>>>>>> d80dd328
      m_isDestroyed(false),
      m_destroyPending(false),
      m_destroyPendingHADM(false),
      m_isMultiUserMode(false),
      m_locHelper(nullptr),
      m_poolSize(0),
      m_numRegions(0),
      m_server(0),
<<<<<<< HEAD
      connections_semaphore_(0),
      m_connManageTask(nullptr),
      m_pingTask(nullptr),
      m_updateLocatorListTask(nullptr),
      m_cliCallbackTask(nullptr),
=======
      conn_semaphore_(0),
      m_connManageTask(nullptr),
      m_pingTask(nullptr),
      m_updateLocatorListTask(nullptr),
      m_pingTaskId(-1),
      m_updateLocatorListTaskId(-1),
      m_connManageTaskId(-1),
>>>>>>> d80dd328
      m_clientOps(0),
      connected_endpoints_(0),
      m_PoolStatsSampler(nullptr),
      m_clientMetadataService(nullptr),
      m_primaryServerQueueSize(PRIMARY_QUEUE_NOT_AVAILABLE) {
  static bool firstGuard = false;
  if (firstGuard) {
    ClientProxyMembershipID::increaseSynchCounter();
  }
  firstGuard = true;

  auto cacheImpl = m_connManager.getCacheImpl();
  auto& distributedSystem = cacheImpl->getDistributedSystem();

  auto& props = distributedSystem.getSystemProperties();
  // to set security flag at pool level
  m_isSecurityOn = cacheImpl->getAuthInitialize() != nullptr;

  const auto& durableId = props.durableClientId();

  std::string clientDurableId = durableId;
  if (!m_poolName.empty()) {
    clientDurableId += "_gem_" + m_poolName;
  }

  const auto durableTimeOut = props.durableTimeout();
  m_memId = cacheImpl->getClientProxyMembershipIDFactory().create(
      clientDurableId.c_str(), durableTimeOut);

  if (m_attrs->m_initLocList.empty() && m_attrs->m_initServList.empty()) {
    std::string msg = "No locators or servers provided for pool named ";
    msg += name;
    throw IllegalStateException(msg);
  }
  reset();
  m_locHelper = new ThinClientLocatorHelper(m_attrs->m_initLocList,
                                            m_attrs->m_sniProxyHost,
                                            m_attrs->m_sniProxyPort, this);

  m_stats = new PoolStats(
      cacheImpl->getStatisticsManager().getStatisticsFactory(), m_poolName);
  cacheImpl->getStatisticsManager().forceSample();

  if (!props.isEndpointShufflingDisabled()) {
    if (!m_attrs->m_initServList.empty()) {
      RandGen randgen;
      m_server = randgen(static_cast<uint32_t>(m_attrs->m_initServList.size()));
    }
  }
  if (m_attrs->getPRSingleHopEnabled()) {
    m_clientMetadataService =
        std::unique_ptr<ClientMetadataService>(new ClientMetadataService(this));
  }
  m_manager = new ThinClientStickyManager(this);

  clear_pdx_registry_ = props.onClientDisconnectClearPdxTypeIds();
}

void ThinClientPoolDM::init() {
  LOGDEBUG("ThinClientPoolDM::init: Starting pool initialization");
  auto cacheImpl = m_connManager.getCacheImpl();
  m_isMultiUserMode = getMultiuserAuthentication();

  if (m_isMultiUserMode) {
    LOGINFO("Multiuser authentication is enabled for pool %s",
            m_poolName.c_str());
  }
  // to set security flag at pool level
  m_isSecurityOn = cacheImpl->getAuthInitialize() != nullptr;

  LOGDEBUG("ThinClientPoolDM::init: security in on/off = %d ", m_isSecurityOn);

  m_connManager.init(true);

  ThinClientPoolDM::startBackgroundThreads();

  LOGDEBUG("ThinClientPoolDM::init: Completed initialization");
}

ThinClientPoolDM::~ThinClientPoolDM() {
  // TODO suspect
  // NOLINTNEXTLINE(clang-analyzer-optin.cplusplus.VirtualCall)
  destroy();
  _GEODE_SAFE_DELETE(m_locHelper);
  _GEODE_SAFE_DELETE(m_stats);
  _GEODE_SAFE_DELETE(m_manager);
}

std::shared_ptr<Properties> ThinClientPoolDM::getCredentials(TcrEndpoint* ep) {
  auto cacheImpl = m_connManager.getCacheImpl();
  const auto& distributedSystem = cacheImpl->getDistributedSystem();
  const auto& tmpSecurityProperties =
      distributedSystem.getSystemProperties().getSecurityProperties();

  if (const auto& authInitialize = cacheImpl->getAuthInitialize()) {
    LOGFINER(
        "ThinClientPoolDM::getCredentials: acquired handle to authLoader, "
        "invoking getCredentials %s",
        ep->name().c_str());
    const auto& tmpAuthIniSecurityProperties =
        authInitialize->getCredentials(tmpSecurityProperties, ep->name());
    LOGFINER("Done getting credentials");
    return tmpAuthIniSecurityProperties;
  }

  return nullptr;
}

void ThinClientPoolDM::startBackgroundThreads() {
  auto& props = m_connManager.getCacheImpl()
                    ->getDistributedSystem()
                    .getSystemProperties();

  LOGDEBUG("ThinClientPoolDM::startBackgroundThreads: Starting ping thread");
  m_pingTask =
      std::unique_ptr<Task<ThinClientPoolDM>>(new Task<ThinClientPoolDM>(
          this, &ThinClientPoolDM::pingServer, NC_Ping_Thread));
  m_pingTask->start();

<<<<<<< HEAD
  auto& props = m_connManager.getCacheImpl()
                    ->getDistributedSystem()
                    .getSystemProperties();

  if (props.onClientDisconnectClearPdxTypeIds()) {
    m_cliCallbackTask =
        std::unique_ptr<Task<ThinClientPoolDM>>(new Task<ThinClientPoolDM>(
            this, &ThinClientPoolDM::cliCallback, "NC_cliCallback"));
    m_cliCallbackTask->start();
  }

  auto interval = getPingInterval() / 2;
  if (interval > std::chrono::seconds::zero()) {
=======
  const auto& pingInterval = getPingInterval();
  if (pingInterval > std::chrono::seconds::zero()) {
>>>>>>> d80dd328
    LOGDEBUG(
        "ThinClientPoolDM::startBackgroundThreads: Scheduling ping task at %zu",
        interval.count());
    auto& manager = m_connManager.getCacheImpl()->getExpiryTaskManager();
    auto task = std::make_shared<FunctionExpiryTask>(
        manager, [this] { ping_semaphore_.release(); });
    ping_task_id_ =
        manager.schedule(std::move(task), std::chrono::seconds(1), interval);
  } else {
    LOGDEBUG(
        "ThinClientPoolDM::startBackgroundThreads: Not Scheduling ping task as "
        "ping interval %ld",
        interval.count());
  }

  interval = getUpdateLocatorListInterval();
  if (interval > std::chrono::seconds::zero()) {
    m_updateLocatorListTask =
        std::unique_ptr<Task<ThinClientPoolDM>>(new Task<ThinClientPoolDM>(
            this, &ThinClientPoolDM::updateLocatorList, "NC_LocatorList"));
    m_updateLocatorListTask->start();

    LOGDEBUG(
        "ThinClientPoolDM::startBackgroundThreads: Creating updateLocatorList "
        "task");
    auto& manager = m_connManager.getCacheImpl()->getExpiryTaskManager();
    auto task = std::make_shared<FunctionExpiryTask>(
        manager, [this] { update_locators_semaphore_.release(); });

    LOGDEBUG(
        "ThinClientPoolDM::startBackgroundThreads: Scheduling updater Locator "
        "task at %ld",
        interval.count());
    update_locators_task_id_ =
        manager.schedule(std::move(task), std::chrono::seconds(1), interval);
  }

  LOGDEBUG(
      "ThinClientPoolDM::startBackgroundThreads: Starting manageConnections "
      "thread");
  // Manage Connection Thread
  m_connManageTask =
      std::unique_ptr<Task<ThinClientPoolDM>>(new Task<ThinClientPoolDM>(
          this, &ThinClientPoolDM::manageConnections, NC_MC_Thread));
  m_connManageTask->start();

  auto idle = getIdleTimeout();
  auto load = getLoadConditioningInterval();

  if (load > std::chrono::milliseconds::zero() &&
      (load < idle || idle <= std::chrono::milliseconds::zero())) {
    idle = load;
  }

  if (idle > std::chrono::milliseconds::zero()) {
    LOGDEBUG(
        "ThinClientPoolDM::startBackgroundThreads: Starting manageConnections "
        "task");
    auto& manager = m_connManager.getCacheImpl()->getExpiryTaskManager();
    auto task = std::make_shared<FunctionExpiryTask>(
        manager, [this] { connections_semaphore_.release(); });

    LOGDEBUG(
        "ThinClientPoolDM::startBackgroundThreads: Scheduling "
        "manageConnections task");
    conns_mgmt_task_id_ =
        manager.schedule(std::move(task), std::chrono::seconds(1), idle);
  }

  LOGDEBUG(
      "ThinClientPoolDM::startBackgroundThreads: Starting remote query "
      "service");
  // Init Query Service
  m_remoteQueryServicePtr =
      std::make_shared<RemoteQueryService>(m_connManager.getCacheImpl(), this);
  m_remoteQueryServicePtr->init();

  LOGDEBUG(
      "ThinClientPoolDM::startBackgroundThreads: Starting pool stat sampler");
  if (!m_PoolStatsSampler &&
      getStatisticInterval() > std::chrono::milliseconds::zero() &&
      props.statisticsEnabled()) {
    m_PoolStatsSampler = std::unique_ptr<statistics::PoolStatsSampler>(
        new statistics::PoolStatsSampler(getStatisticInterval(),
                                         m_connManager.getCacheImpl(), this));
    m_PoolStatsSampler->start();
  }

  // starting chunk processing helper thread
  ThinClientBaseDM::init();

  if (m_clientMetadataService) {
    m_clientMetadataService->start();
  }
}
void ThinClientPoolDM::manageConnections(std::atomic<bool>& isRunning) {
  LOGFINE("ThinClientPoolDM: starting manageConnections thread");

  connections_semaphore_.acquire();

  while (isRunning) {
<<<<<<< HEAD
    try {
      LOGFINE(
          "ThinClientPoolDM::manageConnections: checking connections in "
          "pool");

      manageConnectionsInternal(isRunning);
    } catch (const Exception& e) {
      LOGERROR("ThinClientPoolDM::manageConnections: Geode Exception: \"%s\"",
               e.what());
      LOGERROR(e.getStackTrace());
    } catch (const std::exception& e) {
      LOGERROR(
          "ThinClientPoolDM::manageConnections: Standard exception: \"%s\"",
          e.what());
    } catch (...) {
      LOGERROR("ThinClientPoolDM::manageConnections: Unexpected exception");
=======
    conn_semaphore_.acquire();
    if (isRunning) {
      try {
        LOGFINE(
            "ThinClientPoolDM::manageConnections: checking connections in "
            "pool");

        manageConnectionsInternal(isRunning);
      } catch (const Exception& e) {
        LOGERROR("ThinClientPoolDM::manageConnections: Geode Exception: \"%s\"",
                 e.what());
        LOGERROR(e.getStackTrace());
      } catch (const std::exception& e) {
        LOGERROR(
            "ThinClientPoolDM::manageConnections: Standard exception: \"%s\"",
            e.what());
      } catch (...) {
        LOGERROR("ThinClientPoolDM::manageConnections: Unexpected exception");
      }
>>>>>>> d80dd328
    }

    connections_semaphore_.acquire();
  }

  LOGFINE("ThinClientPoolDM: ending manageConnections thread");
}

void ThinClientPoolDM::cleanStaleConnections(std::atomic<bool>& isRunning) {
  if (!isRunning) {
    return;
  }

  LOGDEBUG("Cleaning stale connections");

  auto _idle = getIdleTimeout();
  auto _nextIdle = _idle;

  std::vector<TcrConnection*> removelist;
  std::set<ServerLocation> excludeServers;

  auto availableConns = size();
  auto savedConns = 0;

  for (unsigned int i = 0; (i < availableConns) && isRunning; i++) {
    auto* conn = getNoWait();
    if (conn == nullptr) {
      break;
    }
    if (canItBeDeleted(conn)) {
      removelist.push_back(conn);
    } else if (conn) {
      auto nextIdle =
          _idle -
          std::chrono::duration_cast<std::chrono::milliseconds>(
              std::chrono::steady_clock::now() - conn->getLastAccessed());
      if (nextIdle > std::chrono::seconds::zero() && nextIdle < _nextIdle) {
        _nextIdle = nextIdle;
      }
      put(conn, false);
      savedConns++;
    }
  }

  auto replaceCount = m_attrs->getMinConnections() - savedConns;

  LOGDEBUG("Preserving %d connections", savedConns);

  int count = 0;

  for (std::vector<TcrConnection*>::const_iterator iter = removelist.begin();
       iter != removelist.end(); ++iter) {
    TcrConnection* conn = *iter;
    if (replaceCount <= 0) {
      try {
        GF_SAFE_DELETE_CON(conn);
      } catch (...) {
      }
      removeEPConnections(1, false);
      getStats().incLoadCondDisconnects();
      LOGDEBUG("Removed a connection");
    } else {
      TcrConnection* newConn = nullptr;
      bool maxConnLimit = false;
      createPoolConnection(newConn, excludeServers, maxConnLimit,
                           /*hasExpired(conn) ? nullptr :*/ conn);
      if (newConn) {
        auto nextIdle =
            _idle -
            std::chrono::duration_cast<std::chrono::milliseconds>(
                std::chrono::steady_clock::now() - conn->getLastAccessed());
        if (nextIdle > std::chrono::seconds::zero() && nextIdle < _nextIdle) {
          _nextIdle = nextIdle;
        }
        put(newConn, false);
        if (newConn != conn) {
          try {
            GF_SAFE_DELETE_CON(conn);
          } catch (...) {
          }
          removeEPConnections(1, false);
          getStats().incLoadCondDisconnects();
          LOGDEBUG("Removed a connection");
        }
      } else {
        if (hasExpired(conn)) {
          try {
            GF_SAFE_DELETE_CON(conn);
          } catch (...) {
          }
          removeEPConnections(1, false);
          getStats().incLoadCondDisconnects();
          LOGDEBUG("Removed a connection");
        } else {
          conn->updateCreationTime();
          auto nextIdle =
              _idle -
              std::chrono::duration_cast<std::chrono::milliseconds>(
                  std::chrono::steady_clock::now() - conn->getLastAccessed());
          if (nextIdle > std::chrono::seconds::zero() && nextIdle < _nextIdle) {
            _nextIdle = nextIdle;
          }
          put(conn, false);
        }
      }
    }
    replaceCount--;
    count++;

    if (count % 10 == 0) {
      std::this_thread::yield();
    }
  }

  if (isRunning) {
    auto& manager = m_connManager.getCacheImpl()->getExpiryTaskManager();
    if (manager.reset(conns_mgmt_task_id_, _nextIdle) < 0) {
      LOGERROR("Failed to reschedule connection manager");
    } else {
      LOGFINEST("Rescheduled next connection manager run after %s",
                to_string(_nextIdle).c_str());
    }
  }

  LOGDEBUG("Pool size is %zu, pool counter is %d", size(), m_poolSize.load());
}

void ThinClientPoolDM::cleanStickyConnections(std::atomic<bool>&) {}

void ThinClientPoolDM::restoreMinConnections(std::atomic<bool>& isRunning) {
  if (!isRunning) {
    return;
  }

  LOGDEBUG("Restoring minimum connection level");

  int min = m_attrs->getMinConnections();
  int limit = 2 * min;

  std::set<ServerLocation> excludeServers;

  int restored = 0;

  if (m_poolSize < min) {
    while (m_poolSize < min && limit-- && isRunning) {
      TcrConnection* conn = nullptr;
      bool maxConnLimit = false;
      createPoolConnection(conn, excludeServers, maxConnLimit);
      if (conn) {
        put(conn, false);
        restored++;
        getStats().incMinPoolSizeConnects();
      }
    }
  }

  LOGDEBUG("Restored %d connections", restored);
  LOGDEBUG("Pool size is %zu, pool counter is %d", size(), m_poolSize.load());
}

void ThinClientPoolDM::manageConnectionsInternal(std::atomic<bool>& isRunning) {
  try {
    LOGFINE(
        "ThinClientPoolDM::manageConnections(): checking connections in pool "
        "queue %zu",
        size());

    cleanStaleConnections(isRunning);

    cleanStickyConnections(isRunning);

    restoreMinConnections(isRunning);

    getStats().setCurPoolConnections(m_poolSize);
  } catch (const Exception& e) {
    LOGERROR(e.what());
  } catch (const std::exception& e) {
    LOGERROR(e.what());
  } catch (...) {
    LOGERROR("Unexpected exception during manage connections");
  }
}

std::string ThinClientPoolDM::selectEndpoint(
    std::set<ServerLocation>& excludeServers,
    const TcrConnection* currentServer) {
  if (!m_attrs->m_initLocList.empty()) {  // query locators
    ServerLocation outEndpoint;
    std::string additionalLoc;
    LOGFINE("Asking locator for server from group [%s]",
            m_attrs->m_serverGrp.c_str());

    // Update Locator Request Stats
    getStats().incLoctorRequests();

    if (GF_NOERR != (m_locHelper)
                        ->getEndpointForNewFwdConn(
                            outEndpoint, additionalLoc, excludeServers,
                            m_attrs->m_serverGrp, currentServer)) {
      throw IllegalStateException("Locator query failed selecting an endpoint");
    }
    // Update Locator stats
    getStats().setLocators(
        static_cast<int32_t>(m_locHelper->getCurLocatorsNum()));
    getStats().incLoctorResposes();

    std::string epNameStr = outEndpoint.getServerName() + ":" +
                            std::to_string(outEndpoint.getPort());
    LOGFINE("ThinClientPoolDM: Locator returned endpoint [%s]",
            epNameStr.c_str());
    return epNameStr;
  } else if (!m_attrs->m_initServList.empty()) {
    // use specified server endpoints
    // highly complex round-robin algorithm
    std::lock_guard<decltype(m_endpointSelectionLock)> _guard(
        m_endpointSelectionLock);
    if (m_server >= m_attrs->m_initServList.size()) {
      m_server = 0;
    }

    unsigned int epCount = 0;
    do {
      if (!excludeServer(m_attrs->m_initServList[m_server], excludeServers)) {
        LOGFINE("ThinClientPoolDM: Selecting endpoint [%s] from position %d",
                m_attrs->m_initServList[m_server].c_str(), m_server);
        return m_attrs->m_initServList[m_server++];
      } else {
        if (++m_server >= m_attrs->m_initServList.size()) {
          m_server = 0;
        }
      }
    } while (++epCount < m_attrs->m_initServList.size());

    throw NotConnectedException("No server endpoints are available.");
  } else {
    LOGERROR("No locators or servers provided");
    throw IllegalStateException("No locators or servers provided");
  }
}

void ThinClientPoolDM::addConnection(TcrConnection* conn) {
  std::lock_guard<decltype(mutex_)> lock(mutex_);
  put(conn, false);
  ++m_poolSize;
}

GfErrType ThinClientPoolDM::sendRequestToAllServers(
    const char* func, uint8_t getResult, std::chrono::milliseconds timeout,
    std::shared_ptr<Cacheable> args, std::shared_ptr<ResultCollector>& rs,
    std::shared_ptr<CacheableString>& exceptionPtr) {
  getStats().setCurClientOps(++m_clientOps);

  auto resultCollectorLock = std::make_shared<std::recursive_mutex>();

  auto csArray = getServers();

  if (csArray != nullptr && csArray->length() == 0) {
    LOGWARN("No server found to execute the function");
    return GF_NOSERVER_FOUND;
  }

  std::vector<std::shared_ptr<FunctionExecution>> fePtrList;
  fePtrList.reserve(csArray->length());
  auto& threadPool = m_connManager.getCacheImpl()->getThreadPool();
  auto userAttr = UserAttributes::threadLocalUserAttributes;
  for (int i = 0; i < csArray->length(); i++) {
    auto cs = (*csArray)[i];
    auto endpointStr = cs->value();
    auto ep = getEndpoint(endpointStr);
    if (!ep) {
      ep = addEP(cs->value());
    } else if (!ep->connected()) {
      LOGFINE(
          "ThinClientPoolDM::sendRequestToAllServers server not connected "
          "%s ",
          cs->value().c_str());
    }
    auto funcExe = std::make_shared<FunctionExecution>();
    funcExe->setParameters(func, getResult, timeout, args, ep.get(), this,
                           resultCollectorLock, &rs, userAttr);
    fePtrList.push_back(funcExe);
    threadPool.perform(funcExe);
  }
  GfErrType finalErrorReturn = GF_NOERR;

  for (auto& funcExe : fePtrList) {
    auto err = funcExe->getResult();
    if (err != GF_NOERR) {
      if (funcExe->getException() == nullptr) {
        if (err == GF_TIMEOUT) {
          getStats().incTimeoutClientOps();
        } else {
          getStats().incFailedClientOps();
        }
        if (err == GF_IOERR) {
          err = GF_NOTCON;
        }
      } else {
        exceptionPtr = funcExe->getException();
      }
    }

    if (err == GF_AUTHENTICATION_FAILED_EXCEPTION ||
        err == GF_NOT_AUTHORIZED_EXCEPTION ||
        err == GF_AUTHENTICATION_REQUIRED_EXCEPTION) {
      finalErrorReturn = err;
    } else if ((err != GF_NOERR) &&
               (!(finalErrorReturn == GF_AUTHENTICATION_FAILED_EXCEPTION ||
                  finalErrorReturn == GF_NOT_AUTHORIZED_EXCEPTION ||
                  finalErrorReturn ==
                      GF_AUTHENTICATION_REQUIRED_EXCEPTION)))  // returning auth
                                                               // errors
    // to client..preference
    // over other errors..
    {
      finalErrorReturn = err;
    }
  }

  if (static_cast<uint8_t>(getResult & 2) == static_cast<uint8_t>(2)) {
    rs->endResults();
  }

  getStats().setCurClientOps(--m_clientOps);
  getStats().incSucceedClientOps();

  return finalErrorReturn;
}

const std::shared_ptr<CacheableStringArray> ThinClientPoolDM::getLocators()
    const {
  std::vector<std::shared_ptr<CacheableString>> locators;
  locators.reserve(m_attrs->m_initLocList.size());
  for (auto&& locator : m_attrs->m_initLocList) {
    locators.emplace_back(CacheableString::create(locator));
  }
  return CacheableStringArray::create(std::move(locators));
}

const std::shared_ptr<CacheableStringArray> ThinClientPoolDM::getServers() {
  std::vector<std::shared_ptr<CacheableString>> servers;
  if (!m_attrs->m_initServList.empty()) {
    servers.reserve(m_attrs->m_initServList.size());

    for (auto&& server : m_attrs->m_initServList) {
      servers.emplace_back(CacheableString::create(server));
    }
    return CacheableStringArray::create(std::move(servers));
  } else if (!m_attrs->m_initLocList.empty()) {
    std::vector<std::shared_ptr<ServerLocation>> vec;
    m_locHelper->getAllServers(vec, m_attrs->m_serverGrp);

    servers.reserve(vec.size());
    for (auto&& serLoc : vec) {
      servers.emplace_back(CacheableString::create(
          serLoc->getServerName() + ":" + std::to_string(serLoc->getPort())));
    }
    return CacheableStringArray::create(std::move(servers));
  }
  return CacheableStringArray::create(std::move(servers));
}

void ThinClientPoolDM::stopPingThread() {
  if (m_pingTask) {
    LOGFINE("ThinClientPoolDM::destroy(): Closing ping thread.");
    m_pingTask->stopNoblock();
    ping_semaphore_.release();
    m_pingTask->wait();
    m_pingTask = nullptr;
    if (ping_task_id_ != ExpiryTask::invalid()) {
      auto& manager = m_connManager.getCacheImpl()->getExpiryTaskManager();
      manager.cancel(ping_task_id_);
    }
  }
}

void ThinClientPoolDM::stopUpdateLocatorListThread() {
  if (m_updateLocatorListTask) {
    LOGFINE("ThinClientPoolDM::destroy(): Closing updateLocatorList thread.");
    m_updateLocatorListTask->stopNoblock();
    update_locators_semaphore_.release();
    m_updateLocatorListTask->wait();
    m_updateLocatorListTask = nullptr;
    if (update_locators_task_id_ != ExpiryTask::invalid()) {
      auto& manager = m_connManager.getCacheImpl()->getExpiryTaskManager();
      manager.cancel(update_locators_task_id_);
    }
  }
}

void ThinClientPoolDM::destroy(bool keepAlive) {
  LOGDEBUG("ThinClientPoolDM::destroy...");
  if (!m_isDestroyed && (!m_destroyPending || m_destroyPendingHADM)) {
    checkRegions();
    TcrMessage::setKeepAlive(keepAlive);
    if (m_remoteQueryServicePtr != nullptr) {
      m_remoteQueryServicePtr->close();
      m_remoteQueryServicePtr = nullptr;
    }

    LOGDEBUG("Closing PoolStatsSampler thread.");
    if (m_PoolStatsSampler) {
      m_PoolStatsSampler->stop();
      m_PoolStatsSampler = nullptr;
    }
    LOGDEBUG("PoolStatsSampler thread closed .");
    LOGDEBUG("ThinClientPoolDM::destroy( ): Closing connection manager.");
    auto cacheImpl = m_connManager.getCacheImpl();
    if (m_connManageTask) {
      m_connManageTask->stopNoblock();
<<<<<<< HEAD
      connections_semaphore_.release();
=======
      conn_semaphore_.release();
>>>>>>> d80dd328
      m_connManageTask->wait();
      m_connManageTask = nullptr;
      cacheImpl->getExpiryTaskManager().cancel(conns_mgmt_task_id_);
    }

    LOGDEBUG("Closing PoolStatsSampler thread.");
    // TODO suspect
    // NOLINTNEXTLINE(clang-analyzer-optin.cplusplus.VirtualCall)
    stopPingThread();
    // TODO suspect
    // NOLINTNEXTLINE(clang-analyzer-optin.cplusplus.VirtualCall)
    stopUpdateLocatorListThread();

    if (m_clientMetadataService) {
      m_clientMetadataService->stop();
      // m_clientMetadataService = nullptr;
    }
    // closing all the thread local connections ( sticky).
    LOGDEBUG(
        "ThinClientPoolDM::destroy( ): closing ConnectionQueue, pool size = "
        "%d",
        m_poolSize.load());
    close();
    LOGDEBUG("ThinClientPoolDM::destroy( ): after close ");

    // Close Stats
    // TODO suspect
    // NOLINTNEXTLINE(clang-analyzer-optin.cplusplus.VirtualCall)
    getStats().close();
    cacheImpl->getStatisticsManager().forceSample();

    cacheImpl->getPoolManager().removePool(m_poolName);

    stopChunkProcessor();
    m_manager->closeAllStickyConnections();
    m_isDestroyed = true;
    LOGDEBUG("ThinClientPoolDM::destroy( ): after close m_isDestroyed = %d ",
             m_isDestroyed);
  }
  if (m_poolSize != 0) {
    LOGFINE("Pool connection size is not zero %d", m_poolSize.load());
  }
}

bool ThinClientPoolDM::isDestroyed() const {
  // TODO: dummy implementation
  return m_isDestroyed;
}
std::shared_ptr<QueryService> ThinClientPoolDM::getQueryService() {
  // TODO:
  if (m_isMultiUserMode) {
    LOGERROR(
        "Pool is in multiuser authentication mode. Get query service using "
        "RegionService.getQueryService()");
    throw UnsupportedOperationException(
        "Pool is in multiuser authentication mode. Get QueryService() using "
        "RegionService.getQueryService()");
  }

  return getQueryServiceWithoutCheck();
}
std::shared_ptr<QueryService> ThinClientPoolDM::getQueryServiceWithoutCheck() {
  if (!(m_remoteQueryServicePtr == nullptr)) {
    return m_remoteQueryServicePtr;
  }

  LOGWARN("Remote query service is not initialized.");

  return m_remoteQueryServicePtr;
}
void ThinClientPoolDM::sendUserCacheCloseMessage(bool keepAlive) {
  LOGDEBUG("ThinClientPoolDM::sendUserCacheCloseMessage");
  auto userAttribute = UserAttributes::threadLocalUserAttributes;

  auto& ucs = userAttribute->getUserConnectionServers();

  for (const auto& it : ucs) {
    auto uca = it.second;
    if (uca->isAuthenticated() && uca->getEndpoint()->connected()) {
      TcrMessageRemoveUserAuth request(
          new DataOutput(m_connManager.getCacheImpl()->createDataOutput()),
          keepAlive, this);
      TcrMessageReply reply(true, this);

      sendRequestToEP(request, reply, uca->getEndpoint());

      uca->setUnAuthenticated();
    } else {
      uca->setUnAuthenticated();
    }
  }
}

int32_t ThinClientPoolDM::GetPDXIdForType(
    std::shared_ptr<Serializable> pdxType) {
  LOGDEBUG("ThinClientPoolDM::GetPDXIdForType:");

  TcrMessageGetPdxIdForType request(
      new DataOutput(m_connManager.getCacheImpl()->createDataOutput()), pdxType,
      this);

  TcrMessageReply reply(true, this);

  auto err = sendSyncRequest(request, reply);
  throwExceptionIfError("Operation Failed", err);

  if (reply.getMessageType() == TcrMessage::EXCEPTION) {
    LOGDEBUG("ThinClientPoolDM::GetPDXTypeById: Exception = " +
             reply.getException());
    throw IllegalStateException("Failed to register PdxSerializable Type");
  }

  auto pdxTypeId =
      std::dynamic_pointer_cast<CacheableInt32>(reply.getValue())->value();

  // need to broadcast this id to all other pool
  {
    auto& poolManager = m_connManager.getCacheImpl()->getPoolManager();
    for (const auto& iter : poolManager.getAll()) {
      auto currPool = static_cast<ThinClientPoolDM*>(iter.second.get());

      if (currPool != this) {
        currPool->AddPdxType(pdxType, pdxTypeId);
      }
    }
  }

  return pdxTypeId;
}

void ThinClientPoolDM::AddPdxType(std::shared_ptr<Serializable> pdxType,
                                  int32_t pdxTypeId) {
  LOGDEBUG("ThinClientPoolDM::GetPDXIdForType:");

  TcrMessageAddPdxType request(
      new DataOutput(m_connManager.getCacheImpl()->createDataOutput()), pdxType,
      this, pdxTypeId);

  TcrMessageReply reply(true, this);

  throwExceptionIfError("Operation Failed", sendSyncRequest(request, reply));

  if (reply.getMessageType() == TcrMessage::EXCEPTION) {
    LOGDEBUG("ThinClientPoolDM::GetPDXTypeById: Exception = " +
             reply.getException());
    throw IllegalStateException("Failed to register PdxSerializable Type");
  }
}
std::shared_ptr<Serializable> ThinClientPoolDM::GetPDXTypeById(int32_t typeId) {
  LOGDEBUG("ThinClientPoolDM::GetPDXTypeById:");

  TcrMessageGetPdxTypeById request(
      new DataOutput(m_connManager.getCacheImpl()->createDataOutput()), typeId,
      this);

  TcrMessageReply reply(true, this);

  throwExceptionIfError("Operation Failed", sendSyncRequest(request, reply));

  if (reply.getMessageType() == TcrMessage::EXCEPTION) {
    LOGDEBUG("ThinClientPoolDM::GetPDXTypeById: Exception = " +
             reply.getException());
    throw IllegalStateException("Failed to understand PdxSerializable Type");
  }

  return reply.getValue();
}

int32_t ThinClientPoolDM::GetEnumValue(std::shared_ptr<Serializable> enumInfo) {
  LOGDEBUG("ThinClientPoolDM::GetEnumValue:");

  TcrMessageGetPdxIdForEnum request(
      new DataOutput(m_connManager.getCacheImpl()->createDataOutput()),
      enumInfo, this);

  TcrMessageReply reply(true, this);

  throwExceptionIfError("Operation Failed", sendSyncRequest(request, reply));

  if (reply.getMessageType() == TcrMessage::EXCEPTION) {
    LOGDEBUG("ThinClientPoolDM::GetEnumValue: Exception = " +
             reply.getException());
    throw IllegalStateException("Failed to register Pdx enum Type");
  }

  auto enumVal =
      std::dynamic_pointer_cast<CacheableInt32>(reply.getValue())->value();

  // need to broadcast this id to all other pool
  {
    auto& poolManager = m_connManager.getCacheImpl()->getPoolManager();
    for (const auto& iter : poolManager.getAll()) {
      const auto& currPool =
          std::dynamic_pointer_cast<ThinClientPoolDM>(iter.second);

      if (currPool && this != currPool.get()) {
        currPool->AddEnum(enumInfo, enumVal);
      }
    }
  }

  return enumVal;
}
std::shared_ptr<Serializable> ThinClientPoolDM::GetEnum(int32_t val) {
  LOGDEBUG("ThinClientPoolDM::GetEnum:");

  TcrMessageGetPdxEnumById request(
      new DataOutput(m_connManager.getCacheImpl()->createDataOutput()), val,
      this);

  TcrMessageReply reply(true, this);

  throwExceptionIfError("Operation Failed", sendSyncRequest(request, reply));

  if (reply.getMessageType() == TcrMessage::EXCEPTION) {
    LOGDEBUG("ThinClientPoolDM::GetEnum: Exception = " + reply.getException());
    throw IllegalStateException("Failed to understand enum Type");
  }

  return reply.getValue();
}

void ThinClientPoolDM::AddEnum(std::shared_ptr<Serializable> enumInfo,
                               int enumVal) {
  LOGDEBUG("ThinClientPoolDM::AddEnum:");

  TcrMessageAddPdxEnum request(
      new DataOutput(m_connManager.getCacheImpl()->createDataOutput()),
      enumInfo, this, enumVal);

  TcrMessageReply reply(true, this);

  throwExceptionIfError("Operation Failed", sendSyncRequest(request, reply));

  if (reply.getMessageType() == TcrMessage::EXCEPTION) {
    LOGDEBUG("ThinClientPoolDM::AddEnum: Exception = " + reply.getException());
    throw IllegalStateException("Failed to register enum Type");
  }
}

GfErrType ThinClientPoolDM::sendUserCredentials(
    std::shared_ptr<Properties> credentials, TcrConnection*& conn,
    bool isBGThread, bool& isServerException) {
  LOGDEBUG("ThinClientPoolDM::sendUserCredentials:");

  TcrMessageUserCredential request(
      new DataOutput(m_connManager.getCacheImpl()->createDataOutput()),
      credentials, this);

  TcrMessageReply reply(true, this);

  auto err =
      conn->getEndpointObject()->sendRequestConnWithRetry(request, reply, conn);

  if (conn) {
    err = handleEPError(conn->getEndpointObject(), reply, err);
  }

  LOGDEBUG(
      "ThinClientPoolDM::sendUserCredentials: Error after sending cred "
      "request "
      "= %d ",
      err);

  if (err == GF_NOERR) {
    switch (reply.getMessageType()) {
      case TcrMessage::RESPONSE: {
        // nothing to be done;
        break;
      }
      case TcrMessage::EXCEPTION: {
        if (err == GF_NOERR && conn) {
          putInQueue(
              conn,
              isBGThread);  // connFound is only relevant for Sticky conn.
        }
        // this will set error type if there is some server exception
        err = ThinClientRegion::handleServerException(
            "ThinClientPoolDM::sendUserCredentials AuthException",
            reply.getException());
        isServerException = true;
        break;
      }
      default: {
        if (err == GF_NOERR && conn) {
          putInQueue(
              conn,
              isBGThread);  // connFound is only relevant for Sticky conn.
        }
        LOGERROR(
            "Unknown message type %d during secure response, possible "
            "serialization mismatch",
            reply.getMessageType());
        err = GF_MSG;

        break;
      }
    }
  }
  return err;
}

TcrEndpoint* ThinClientPoolDM::getSingleHopServer(
    TcrMessage& request, int8_t& version,
    std::shared_ptr<BucketServerLocation>& serverlocation,
    std::set<ServerLocation>& excludeServers) {
  const std::shared_ptr<CacheableKey>& key = request.getKeyRef();
  if (!m_clientMetadataService || key == nullptr) return nullptr;
  auto r = request.getRegion();
  auto region = nullptr == r ? nullptr : r->shared_from_this();
  TcrEndpoint* ep = nullptr;
  if (region == nullptr) {
    region = m_connManager.getCacheImpl()->getRegion(request.getRegionName());
  }
  if (region != nullptr) {
    m_clientMetadataService->getBucketServerLocation(
        region, key, request.getValueRef(), request.getCallbackArgumentRef(),
        request.forPrimary(), serverlocation, version);

    if (serverlocation != nullptr && serverlocation->isValid()) {
      LOGFINE("Server host and port are %s:%d",
              serverlocation->getServerName().c_str(),
              serverlocation->getPort());
      ep = getEndPoint(serverlocation, version, excludeServers);
    }
  }
  return ep;
}

TcrEndpoint* ThinClientPoolDM::getEndPoint(
    const std::shared_ptr<BucketServerLocation>& serverLocation, int8_t&,
    std::set<ServerLocation>& excludeServers) {
  std::shared_ptr<TcrEndpoint> ep = nullptr;
  if (serverLocation->isValid()) {
    if (excludeServer(serverLocation->getEpString(), excludeServers)) {
      LOGFINE("ThinClientPoolDM::getEndPoint Exclude Server true for %s ",
              serverLocation->getEpString().c_str());
      return ep.get();
    }

    ep = getEndpoint(serverLocation->getEpString());
    if (ep) {
      return ep.get();
    }

    // do for pool with endpoints. Add endpoint into m_endpoints only when we
    // did not find it above and it is in the pool's m_initServList.
    for (const auto& itr : m_attrs->m_initServList) {
      if (serverLocation->getEpString() == itr) {
        ep = addEP(*serverLocation);  // see if this is new endpoint
        break;
      }
    }

    // do only for locator
    // if servergroup is there, then verify otherwise you may reach to another
    // group
    if (!m_attrs->m_initLocList.empty()) {
      auto&& servGrp = getServerGroup();
      if (servGrp.length() > 0) {
        auto groups = serverLocation->getServerGroups();
        if ((groups != nullptr) && (groups->length() > 0)) {
          for (int i = 0; i < groups->length(); i++) {
            auto cs = (*groups)[i];
            if (cs->length() > 0) {
              auto&& str = cs->toString();
              if (str == servGrp) {
                // see if this is new endpoint
                ep = addEP(*serverLocation);
                break;
              }
            }
          }
        }
      } else  // just add it
      {
        ep = addEP(*(serverLocation.get()));  // see if this is new endpoint
      }
    }
  }

  return ep.get();
}

std::shared_ptr<TcrEndpoint> ThinClientPoolDM::getEndpoint(
    const std::string& endpointName) {
  m_endpoints.make_lock();
  const auto& find = m_endpoints.find(endpointName);
  if (find == m_endpoints.end()) {
    return {};
  }
  return find->second;
}

GfErrType ThinClientPoolDM::sendSyncRequest(TcrMessage& request,
                                            TcrMessageReply& reply,
                                            bool attemptFailover,
                                            bool isBGThread) {
  int32_t type = request.getMessageType();

  if (!request.forTransaction() && m_attrs->getPRSingleHopEnabled() &&
      (type == TcrMessage::GET_ALL_70 ||
       type == TcrMessage::GET_ALL_WITH_CALLBACK) &&
      m_clientMetadataService) {
    GfErrType error = GF_NOERR;

    auto region =
        m_connManager.getCacheImpl()->getRegion(request.getRegionName());
    auto locationMap = m_clientMetadataService->getServerToFilterMap(
        *(request.getKeys()), region, request.forPrimary());

    if (!locationMap) {
      request.InitializeGetallMsg(
          request.getCallbackArgument());  // now initialize getall msg
      return sendSyncRequest(request, reply, attemptFailover, isBGThread,
                             nullptr);
    }
    std::vector<std::shared_ptr<GetAllWork>> getAllWorkers;
    auto& threadPool = m_connManager.getCacheImpl()->getThreadPool();
    auto responseHandler =
        static_cast<ChunkedGetAllResponse*>(reply.getChunkedResultHandler());

    for (const auto& locationIter : *locationMap) {
      const auto& serverLocation = locationIter.first;
      const auto& keys = locationIter.second;
      auto worker = std::make_shared<GetAllWork>(
          this, region, serverLocation, keys, attemptFailover, isBGThread,
          responseHandler->getAddToLocalCache(), responseHandler,
          request.getCallbackArgument());
      threadPool.perform(worker);
      getAllWorkers.push_back(worker);
    }
    reply.setMessageType(TcrMessage::RESPONSE);

    for (auto& worker : getAllWorkers) {
      auto err = worker->getResult();

      if (err != GF_NOERR) {
        error = err;
      }

      TcrMessage* currentReply = worker->getReply();
      if (currentReply->getMessageType() != TcrMessage::RESPONSE) {
        reply.setMessageType(currentReply->getMessageType());
      }
    }
    return error;
  } else {
    if (type == TcrMessage::GET_ALL_70 ||
        type == TcrMessage::GET_ALL_WITH_CALLBACK) {
      request.InitializeGetallMsg(
          request.getCallbackArgument());  // now initialize getall msg
    }
    return sendSyncRequest(request, reply, attemptFailover, isBGThread,
                           nullptr);
  }
}

GfErrType ThinClientPoolDM::sendSyncRequest(
    TcrMessage& request, TcrMessageReply& reply, bool attemptFailover,
    bool isBGThread,
    const std::shared_ptr<BucketServerLocation>& serverLocation) {
  LOGDEBUG("ThinClientPoolDM::sendSyncRequest: ....%d %s",
           request.getMessageType(), m_poolName.c_str());
  // Increment clientOps
  getStats().setCurClientOps(++m_clientOps);

  GfErrType error = GF_NOTCON;

  std::shared_ptr<UserAttributes> userAttr = nullptr;
  reply.setDM(this);

  int32_t type = request.getMessageType();

  if (!(type == TcrMessage::QUERY ||
        type == TcrMessage::QUERY_WITH_PARAMETERS ||
        type == TcrMessage::PUTALL ||
        type == TcrMessage::PUT_ALL_WITH_CALLBACK ||
        type == TcrMessage::EXECUTE_FUNCTION ||
        type == TcrMessage::EXECUTE_REGION_FUNCTION ||
        type == TcrMessage::EXECUTE_REGION_FUNCTION_SINGLE_HOP ||
        type == TcrMessage::EXECUTECQ_WITH_IR_MSG_TYPE)) {
    // set only when message is not query, putall and executeCQ
    reply.setTimeout(getReadTimeout());
    request.setTimeout(getReadTimeout());
  }

  bool retryAllEPsOnce = false;
  if (m_attrs->getRetryAttempts() == -1) {
    retryAllEPsOnce = true;
  }
  auto retry = m_attrs->getRetryAttempts() + 1;
  TcrConnection* conn = nullptr;
  std::set<ServerLocation> excludeServers;
  type = request.getMessageType();
  bool isAuthRequireExcep = false;
  int isAuthRequireExcepMaxTry = 2;
  bool firstTry = true;
  LOGFINE("sendSyncRequest:: retry = %d", retry);
  while (retryAllEPsOnce || retry-- ||
         (isAuthRequireExcep && isAuthRequireExcepMaxTry >= 0)) {
    isAuthRequireExcep = false;
    if (!firstTry) request.updateHeaderForRetry();
    // if it's a query or putall and we had a timeout, just return with the
    // newly selected endpoint without failover-retry
    if ((type == TcrMessage::QUERY ||
         type == TcrMessage::QUERY_WITH_PARAMETERS ||
         type == TcrMessage::PUTALL ||
         type == TcrMessage::PUT_ALL_WITH_CALLBACK ||
         type == TcrMessage::EXECUTE_FUNCTION ||
         type == TcrMessage::EXECUTE_REGION_FUNCTION ||
         type == TcrMessage::EXECUTE_REGION_FUNCTION_SINGLE_HOP ||
         type == TcrMessage::EXECUTECQ_WITH_IR_MSG_TYPE) &&
        error == GF_TIMEOUT) {
      return error;
    }

    GfErrType queueErr = GF_NOERR;
    auto lastExcludeSize = static_cast<uint32_t>(excludeServers.size());
    int8_t version = 0;

    bool isUserNeedToReAuthenticate = false;
    bool singleHopConnFound = false;
    bool connFound = false;
    if (!m_isMultiUserMode || (!TcrMessage::isUserInitiativeOps(request))) {
      conn = getConnectionFromQueueW(&queueErr, excludeServers, isBGThread,
                                     request, version, singleHopConnFound,
                                     connFound, serverLocation);
    } else {
      userAttr = UserAttributes::threadLocalUserAttributes;
      if (userAttr == nullptr) {
        LOGWARN("Attempted operation type %d without credentials",
                request.getMessageType());
        return GF_NOT_AUTHORIZED_EXCEPTION;
      }
      // Can i assume here that we will always get connection here
      conn = getConnectionFromQueueW(&queueErr, excludeServers, isBGThread,
                                     request, version, singleHopConnFound,
                                     connFound, serverLocation);

      if (conn != nullptr) {  // need to chk whether user is already
                              // authenticated to this endpoint or not.
        isUserNeedToReAuthenticate =
            !(userAttr->isEndpointAuthenticated(conn->getEndpointObject()));
      }
    }

    if (queueErr == GF_CLIENT_WAIT_TIMEOUT) {
      LOGFINE("Request timeout at client only");
      return GF_CLIENT_WAIT_TIMEOUT;
    } else if (queueErr == GF_CLIENT_WAIT_TIMEOUT_REFRESH_PRMETADATA) {
      // need to refresh meta data
      auto region =
          m_connManager.getCacheImpl()->getRegion(request.getRegionName());

      if (region != nullptr) {
        LOGFINE(
            "Need to refresh pr-meta-data timeout in client only  with "
            "refresh "
            "metadata");
        auto* tcrRegion = dynamic_cast<ThinClientRegion*>(region.get());
        tcrRegion->setMetaDataRefreshed(false);
        m_clientMetadataService->enqueueForMetadataRefresh(
            region->getFullPath(), reply.getserverGroupVersion());
      }
      return GF_CLIENT_WAIT_TIMEOUT_REFRESH_PRMETADATA;
    }

    LOGDEBUG(
        "ThinClientPoolDM::sendSyncRequest: isUserNeedToReAuthenticate = %d ",
        isUserNeedToReAuthenticate);
    LOGDEBUG(
        "ThinClientPoolDM::sendSyncRequest: m_isMultiUserMode = %d  conn = "
        "%p  "
        "type = %d",
        m_isMultiUserMode, conn, type);

    if (!conn) {
      // lets assume all connection are in use will happen
      if (queueErr == GF_NOERR) {
        queueErr = GF_ALL_CONNECTIONS_IN_USE_EXCEPTION;
        getStats().setCurClientOps(--m_clientOps);
        getStats().incFailedClientOps();
        return queueErr;
      } else if (queueErr == GF_IOERR) {
        error = GF_NOTCON;
      } else {
        error = queueErr;
      }
    }
    if (conn) {
      TcrEndpoint* ep = conn->getEndpointObject();
      LOGDEBUG(
          "ThinClientPoolDM::sendSyncRequest: sendSyncReq "
          "ep->isAuthenticated() = %d ",
          ep->isAuthenticated());
      GfErrType userCredMsgErr = GF_NOERR;
      bool isServerException = false;
      if (TcrMessage::isUserInitiativeOps(request) &&
          (m_isSecurityOn || m_isMultiUserMode)) {
        if (!m_isMultiUserMode && !ep->isAuthenticated()) {
          // first authenticate him on this endpoint
          userCredMsgErr = sendUserCredentials(getCredentials(ep), conn,
                                               isBGThread, isServerException);
        } else if (isUserNeedToReAuthenticate) {
          userCredMsgErr = sendUserCredentials(userAttr->getCredentials(), conn,
                                               isBGThread, isServerException);
        }
      }

      if (userCredMsgErr == GF_NOERR) {
        error = ep->sendRequestConnWithRetry(request, reply, conn);
        error = handleEPError(ep, reply, error);
      } else {
        error = userCredMsgErr;
      }

      if (!isServerException) {
        if (error == GF_NOERR) {
          LOGDEBUG("putting connection back in queue");
          putInQueue(conn,
                     isBGThread ||
                         request.getMessageType() == TcrMessage::GET_ALL_70 ||
                         request.getMessageType() ==
                             TcrMessage::GET_ALL_WITH_CALLBACK ||
                         request.getMessageType() ==
                             TcrMessage::EXECUTE_REGION_FUNCTION_SINGLE_HOP,
                     request.forTransaction());  // connFound is only relevant
                                                 // for Sticky conn.
          LOGDEBUG("putting connection back in queue DONE");
        } else {
          if (error != GF_TIMEOUT) removeEPConnections(ep);
          // Update stats for the connection that failed.
          removeEPConnections(1, false);
          setStickyNull(isBGThread ||
                        request.getMessageType() == TcrMessage::GET_ALL_70 ||
                        request.getMessageType() ==
                            TcrMessage::GET_ALL_WITH_CALLBACK ||
                        request.getMessageType() ==
                            TcrMessage::EXECUTE_REGION_FUNCTION_SINGLE_HOP);
          if (conn) {
            try {
              GF_SAFE_DELETE_CON(conn);
            } catch (...) {
            }
          }
          excludeServers.insert(ServerLocation(ep->name()));
          removeEPFromMetadataIfError(error, ep);
        }
      } else {
        return error;  // server exception while sending credential message to
      }
      // server...
    }

    if (error == GF_NOERR) {
      if ((m_isSecurityOn || m_isMultiUserMode)) {
        if (reply.getMessageType() == TcrMessage::EXCEPTION) {
          if (isAuthRequireException(reply.getException())) {
            TcrEndpoint* ep = conn->getEndpointObject();
            if (!m_isMultiUserMode) {
              ep->setAuthenticated(false);
            } else if (userAttr != nullptr) {
              userAttr->unAuthenticateEP(ep);
            }
            LOGFINEST(
                "After getting AuthenticationRequiredException trying "
                "again.");
            isAuthRequireExcepMaxTry--;
            isAuthRequireExcep = true;
            continue;
          } else if (isNotAuthorizedException(reply.getException())) {
            LOGDEBUG("received NotAuthorizedException");
            // TODO should we try again?
          }
        }
      }
      LOGFINER(
          "reply Metadata version is %d & bsl version is %d "
          "reply.isFEAnotherHop()=%d",
          reply.getMetaDataVersion(), version, reply.isFEAnotherHop());
      if (m_clientMetadataService && request.forSingleHop() &&
          (reply.getMetaDataVersion() != 0 ||
           (request.getMessageType() == TcrMessage::EXECUTE_REGION_FUNCTION &&
            request.getKeyRef() != nullptr && reply.isFEAnotherHop()))) {
        // Need to get direct access to Region's name to avoid referencing
        // temp data and causing crashes
        auto region =
            m_connManager.getCacheImpl()->getRegion(request.getRegionName());

        if (region != nullptr) {
          if (!connFound)  // max limit case then don't refresh otherwise
                           // always refresh
          {
            LOGFINE("Need to refresh pr-meta-data");
            auto* tcrRegion = dynamic_cast<ThinClientRegion*>(region.get());
            tcrRegion->setMetaDataRefreshed(false);
          }
          m_clientMetadataService->enqueueForMetadataRefresh(
              region->getFullPath(), reply.getserverGroupVersion());
        }
      }
    }

    if (excludeServers.size() == lastExcludeSize) {
      excludeServers.clear();
      if (retryAllEPsOnce) {
        break;
      }
    }

    if (!attemptFailover || error == GF_NOERR) {
      getStats().setCurClientOps(--m_clientOps);
      if (error == GF_NOERR) {
        getStats().incSucceedClientOps(); /*inc Id for clientOs stat*/
      } else if (error == GF_TIMEOUT) {
        getStats().incTimeoutClientOps();
      } else {
        getStats().incFailedClientOps();
      }
      // Top-level only sees NotConnectedException
      if (error == GF_IOERR) {
        error = GF_NOTCON;
      }
      return error;
    }

    conn = nullptr;
    firstTry = false;
  }  // While

  getStats().setCurClientOps(--m_clientOps);

  if (error == GF_NOERR) {
    getStats().incSucceedClientOps();
  } else if (error == GF_TIMEOUT) {
    getStats().incTimeoutClientOps();
  } else {
    getStats().incFailedClientOps();
  }

  // Top-level only sees NotConnectedException
  if (error == GF_IOERR) {
    error = GF_NOTCON;
  }
  return error;
}

void ThinClientPoolDM::removeEPFromMetadataIfError(const GfErrType& error,
                                                   const TcrEndpoint* ep) {
  if ((error == GF_IOERR || error == GF_TIMEOUT) && (m_clientMetadataService)) {
    auto sl = std::make_shared<BucketServerLocation>(ep->name());
    LOGINFO("Removing bucketServerLocation %s due to %s",
            sl->toString().c_str(),
            (error == GF_IOERR ? "GF_IOERR" : "GF_TIMEOUT"));
    m_clientMetadataService->removeBucketServerLocation(sl);
  }
}

void ThinClientPoolDM::removeEPConnections(int numConn,
                                           bool triggerManageConn) {
  // TODO: Delete EP

  reducePoolSize(numConn);

  // Raise Semaphore for manage thread
  if (triggerManageConn) {
<<<<<<< HEAD
    connections_semaphore_.release();
=======
    conn_semaphore_.release();
>>>>>>> d80dd328
  }
}

// Tries to get connection to a endpoint. If no connection is available, it
// tries
// to create one. If it fails to create one,  it gets connection to any other
// server
// and fails over the transaction to that server.
// This function is used when the transaction is to be resumed to a specified
// server.
GfErrType ThinClientPoolDM::getConnectionToAnEndPoint(std::string epNameStr,
                                                      TcrConnection*& conn) {
  conn = nullptr;

  GfErrType error = GF_NOERR;
  auto theEP = getEndpoint(epNameStr);

  LOGFINE(
      "ThinClientPoolDM::getConnectionToAnEndPoint( ): Getting endpoint "
      "object "
      "for %s",
      epNameStr.c_str());
  if (theEP && theEP->connected()) {
    LOGFINE(
        "ThinClientPoolDM::getConnectionToAnEndPoint( ): Getting connection "
        "for endpoint %s",
        epNameStr.c_str());
    conn = getFromEP(theEP.get());
    // if connection is null, possibly because there are no idle connections
    // to this endpoint, create a new pool connection to this endpoint.
    bool maxConnLimit = false;
    if (conn == nullptr) {
      LOGFINE(
          "ThinClientPoolDM::getConnectionToAnEndPoint( ): Create connection "
          "for endpoint %s",
          epNameStr.c_str());
      error = createPoolConnectionToAEndPoint(conn, theEP.get(), maxConnLimit);
    }
  }

  // if connection is null, it has failed to get a connection to the specified
  // endpoint. Get a connection to any other server and failover the
  // transaction to that server.
  if (!conn) {
    std::set<ServerLocation> excludeServers;
    bool maxConnLimit = false;
    LOGFINE(
        "ThinClientPoolDM::getConnectionToAnEndPoint( ): No connection "
        "available for endpoint %s. Create connection to any endpoint.",
        epNameStr.c_str());
    conn = getConnectionFromQueue(true, &error, excludeServers, maxConnLimit);
    if (conn && error == GF_NOERR) {
      if (conn->getEndpointObject()->name() != epNameStr) {
        LOGFINE(
            "ThinClientPoolDM::getConnectionToAnEndPoint( ): Endpoint %s "
            "different than the endpoint %s. New connection created and "
            "failing over.",
            epNameStr.c_str(), conn->getEndpointObject()->name().c_str());
        auto failoverErr = doFailover(conn);
        if (failoverErr != GF_NOERR) {
          LOGFINE(
              "ThinClientPoolDM::getConnectionToAnEndPoint( ):Failed to "
              "failover transaction to another server. From endpoint %s to "
              "%s",
              epNameStr.c_str(), conn->getEndpointObject()->name().c_str());
          putInQueue(conn, false);
          conn = nullptr;
        }
      }
    }
  }

  if (!(conn && error == GF_NOERR)) {
    LOGFINE(
        "ThinClientPoolDM::getConnectionToAEndPoint( ):Failed to connect to "
        "%s",
        epNameStr.c_str());
    if (conn) {
      _GEODE_SAFE_DELETE(conn);
    }
  }

  return error;
}

// Create a pool connection to specified endpoint. First checks if the number
// of connections has exceeded the maximum allowed. If not, create a
// connection to the specified endpoint. Else, throws an error.
GfErrType ThinClientPoolDM::createPoolConnectionToAEndPoint(
    TcrConnection*& conn, TcrEndpoint* theEP, bool& maxConnLimit,
    bool appThreadrequest) {
  GfErrType error = GF_NOERR;
  conn = nullptr;
  int min = 0;
  {
    // Check if the pool size has exceeded maximum allowed.

    int max = m_attrs->getMaxConnections();
    if (max == -1) {
      max = 0x7fffffff;
    }
    min = m_attrs->getMinConnections();
    max = max > min ? max : min;

    if (m_poolSize >= max) {
      maxConnLimit = true;
      LOGFINER(
          "ThinClientPoolDM::createPoolConnectionToAEndPoint( ): current "
          "pool "
          "size has reached limit %d, %d",
          m_poolSize.load(), max);
      return error;
    }
  }

  LOGFINE(
      "ThinClientPoolDM::createPoolConnectionToAEndPoint( ): creating a new "
      "connection to the endpoint %s",
      theEP->name().c_str());
  // if the pool size is within limits, create a new connection.
  error = theEP->createNewConnection(conn, false, false,
                                     m_connManager.getCacheImpl()
                                         ->getDistributedSystem()
                                         .getSystemProperties()
                                         .connectTimeout(),
                                     false, appThreadrequest);
  if (conn == nullptr || error != GF_NOERR) {
    LOGFINE("2Failed to connect to %s", theEP->name().c_str());
    if (conn != nullptr) _GEODE_SAFE_DELETE(conn);
  } else {
    theEP->setConnected();
    ++m_poolSize;
    if (m_poolSize > min) {
      getStats().incLoadCondConnects();
    }
    // Update Stats
    getStats().incPoolConnects();
    getStats().setCurPoolConnections(m_poolSize);
  }
<<<<<<< HEAD
  connections_semaphore_.release();
=======
  conn_semaphore_.release();
>>>>>>> d80dd328

  return error;
}

void ThinClientPoolDM::reducePoolSize(int num) {
  LOGFINE("Removing %d connections, pool-size=%d", num, m_poolSize.load());
  m_poolSize -= num;
}

GfErrType ThinClientPoolDM::createPoolConnection(
    TcrConnection*& conn, std::set<ServerLocation>& excludeServers,
    bool& maxConnLimit, const TcrConnection* currentserver) {
  GfErrType error = GF_NOERR;
  int max = m_attrs->getMaxConnections();
  if (max == -1) {
    max = 0x7fffffff;
  }
  int min = m_attrs->getMinConnections();
  max = max > min ? max : min;

  conn = nullptr;
  if (m_poolSize >= max) {
    maxConnLimit = true;
    return error;
  }

  bool fatal = false;
  GfErrType fatalError = GF_NOERR;

  while (true) {
    std::string epNameStr;
    try {
      epNameStr = selectEndpoint(excludeServers, currentserver);
    } catch (const NoAvailableLocatorsException&) {
      LOGFINE("Locator query failed while creating pool connection");
      return GF_CACHE_LOCATOR_EXCEPTION;
    } catch (const Exception&) {
      LOGFINE("Endpoint selection failed");
      return GF_NOTCON;
    }

    LOGFINE("Connecting to %s", epNameStr.c_str());
    auto ep = addEP(epNameStr);

    if (currentserver != nullptr &&
        epNameStr == currentserver->getEndpointObject()->name()) {
      LOGDEBUG("Updating existing connection: ", epNameStr.c_str());
      conn = const_cast<TcrConnection*>(currentserver);
      conn->updateCreationTime();
      break;
    } else {
      error = ep->createNewConnection(conn, false, false,
                                      m_connManager.getCacheImpl()
                                          ->getDistributedSystem()
                                          .getSystemProperties()
                                          .connectTimeout(),
                                      false);
    }

    if (conn == nullptr || error != GF_NOERR) {
      LOGFINE("1Failed to connect to %s", epNameStr.c_str());
      excludeServers.insert(ServerLocation(ep->name()));
      if (conn != nullptr) {
        _GEODE_SAFE_DELETE(conn);
      }
      if (ThinClientBaseDM::isFatalError(error)) {
        // save this error for later to override the
        // error code to be returned
        fatalError = error;
        fatal = true;
      }
      if (ThinClientBaseDM::isFatalClientError(error)) {
        //  log the error string instead of error number.
        LOGFINE("Connection failed due to fatal client error %d", error);
        return error;
      }
    } else {
      ep->setConnected();
      if (++m_poolSize > min) {
        getStats().incLoadCondConnects();
      }
      // Update Stats
      getStats().incPoolConnects();
      getStats().setCurPoolConnections(m_poolSize);
      break;
    }
  }
<<<<<<< HEAD
  connections_semaphore_.release();
=======
  conn_semaphore_.release();
>>>>>>> d80dd328
  // if a fatal error occurred earlier and we don't have
  // a connection then return this saved error
  if (fatal && !conn && error != GF_NOERR) {
    return fatalError;
  }

  return error;
}

TcrConnection* ThinClientPoolDM::getConnectionFromQueue(
    bool, GfErrType* error, std::set<ServerLocation>& excludeServers,
    bool& maxConnLimit) {
  std::chrono::microseconds timeoutTime = m_attrs->getFreeConnectionTimeout();

  getStats().incCurWaitingConnections();
  getStats().incWaitingConnections();

  /*get the start time for connectionWaitTime stat*/
  bool enableTimeStatistics = m_connManager.getCacheImpl()
                                  ->getDistributedSystem()
                                  .getSystemProperties()
                                  .getEnableTimeStatistics();
  auto sampleStartNanos = enableTimeStatistics ? Utils::startStatOpTime() : 0;
  auto mp = getUntil(timeoutTime, error, excludeServers, maxConnLimit);
  /*Update the time stat for clientOpsTime */
  if (enableTimeStatistics) {
    Utils::updateStatOpTime(getStats().getStats(),
                            getStats().getTotalWaitingConnTimeId(),
                            sampleStartNanos);
  }
  getStats().decCurWaitingConnections();
  return mp;
}

bool ThinClientPoolDM::isEndpointAttached(TcrEndpoint*) { return true; }

GfErrType ThinClientPoolDM::sendRequestToEP(const TcrMessage& request,
                                            TcrMessageReply& reply,
                                            TcrEndpoint* currentEndpoint) {
  LOGDEBUG("ThinClientPoolDM::sendRequestToEP()");
  int isAuthRequireExcepMaxTry = 2;
  bool isAuthRequireExcep = true;
  GfErrType error = GF_NOERR;
  while (isAuthRequireExcep && isAuthRequireExcepMaxTry >= 0) {
    isAuthRequireExcep = false;
    TcrConnection* conn = getFromEP(currentEndpoint);

    bool isTmpConnectedStatus = false;
    bool putConnInPool = true;
    if (conn == nullptr) {
      LOGDEBUG(
          "ThinClientPoolDM::sendRequestToEP(): got nullptr connection from "
          "pool, "
          "creating new connection in the pool.");
      bool maxConnLimit = false;
      error =
          createPoolConnectionToAEndPoint(conn, currentEndpoint, maxConnLimit);
      if (conn == nullptr || error != GF_NOERR) {
        LOGDEBUG(
            "ThinClientPoolDM::sendRequestToEP(): couldnt create a pool "
            "connection, creating a temporary connection.");
        error =
            currentEndpoint->createNewConnection(conn, false, false,
                                                 m_connManager.getCacheImpl()
                                                     ->getDistributedSystem()
                                                     .getSystemProperties()
                                                     .connectTimeout(),
                                                 false);
        putConnInPool = false;
        currentEndpoint->setConnectionStatus(true);
      }
    }

    if (conn == nullptr || error != GF_NOERR) {
      LOGFINE("3Failed to connect to %s", currentEndpoint->name().c_str());
      if (conn != nullptr) {
        _GEODE_SAFE_DELETE(conn);
      }
      if (putConnInPool) {
        reducePoolSize(1);
      }
      currentEndpoint->setConnectionStatus(false);
      return error;
    } else if (!putConnInPool && !currentEndpoint->connected()) {
      isTmpConnectedStatus = true;
      currentEndpoint->setConnectionStatus(true);
    }

    int32_t type = request.getMessageType();

    if (!(type == TcrMessage::QUERY || type == TcrMessage::PUTALL ||
          type == TcrMessage::PUT_ALL_WITH_CALLBACK ||
          type == TcrMessage::EXECUTE_FUNCTION ||
          type == TcrMessage::EXECUTE_REGION_FUNCTION ||
          type == TcrMessage::EXECUTE_REGION_FUNCTION_SINGLE_HOP ||
          type == TcrMessage::EXECUTECQ_WITH_IR_MSG_TYPE)) {
      reply.setTimeout(getReadTimeout());
    }

    reply.setDM(this);
    std::shared_ptr<UserAttributes> ua = nullptr;
    // in multi user mode need to chk whether user is authenticated or not
    // and then follow usual process which we did in send syncrequest.
    // need to user initiative ops
    LOGDEBUG("ThinClientPoolDM::sendRequestToEP: m_isMultiUserMode = %d",
             m_isMultiUserMode);
    bool isServerException = false;
    if (TcrMessage::isUserInitiativeOps((request)) &&
        (m_isSecurityOn || m_isMultiUserMode)) {
      if (!m_isMultiUserMode && !currentEndpoint->isAuthenticated()) {
        // first authenticate him on this endpoint
        error = sendUserCredentials(getCredentials(currentEndpoint), conn,
                                    false, isServerException);
      } else if (m_isMultiUserMode) {
        ua = UserAttributes::threadLocalUserAttributes;
        if (ua) {
          UserConnectionAttributes* uca =
              ua->getConnectionAttribute(currentEndpoint);

          if (uca == nullptr) {
            error = sendUserCredentials(ua->getCredentials(), conn, false,
                                        isServerException);
          }
        } else {
          LOGWARN("Attempted operation type %d without credentials",
                  request.getMessageType());
          if (conn) {
            putInQueue(conn, false, request.forTransaction());
          }
          return GF_NOT_AUTHORIZED_EXCEPTION;
        }
      }
    }

    LOGDEBUG("ThinClientPoolDM::sendRequestToEP after getting creds");
    if (error == GF_NOERR && conn != nullptr) {
      error =
          currentEndpoint->sendRequestConnWithRetry(request, reply, conn, true);
    }

    if (isServerException) return error;

    if (error == GF_NOERR) {
      int32_t replyMsgType = reply.getMessageType();
      if (replyMsgType == TcrMessage::EXCEPTION ||
          replyMsgType == TcrMessage::CQ_EXCEPTION_TYPE ||
          replyMsgType == TcrMessage::CQDATAERROR_MSG_TYPE) {
        error = ThinClientRegion::handleServerException(
            "ThinClientPoolDM::sendRequestToEP", reply.getException());
      }

      if (putConnInPool) {
        put(conn, false);
      } else {
        if (isTmpConnectedStatus) currentEndpoint->setConnectionStatus(false);
        conn->close();
        _GEODE_SAFE_DELETE(conn);
      }
    } else if (error != GF_NOERR) {
      currentEndpoint->setConnectionStatus(false);
      if (putConnInPool) {
        removeEPConnections(1);
      }
      removeEPFromMetadataIfError(error, currentEndpoint);
    }

    if (error == GF_NOERR || error == GF_CACHESERVER_EXCEPTION ||
        error == GF_AUTHENTICATION_REQUIRED_EXCEPTION) {
      if ((m_isSecurityOn || m_isMultiUserMode)) {
        if (reply.getMessageType() == TcrMessage::EXCEPTION) {
          if (isAuthRequireException(reply.getException())) {
            if (!m_isMultiUserMode) {
              currentEndpoint->setAuthenticated(false);
            } else if (ua != nullptr) {
              ua->unAuthenticateEP(currentEndpoint);
            }
            LOGFINEST(
                "After getting AuthenticationRequiredException trying "
                "again.");
            isAuthRequireExcepMaxTry--;
            isAuthRequireExcep = true;
            if (isAuthRequireExcepMaxTry >= 0) error = GF_NOERR;
            continue;
          }
        }
      }
    }
  }
  LOGDEBUG("ThinClientPoolDM::sendRequestToEP Done.");
  return error;
}

std::shared_ptr<TcrEndpoint> ThinClientPoolDM::addEP(
    ServerLocation& serverLoc) {
  return addEP(serverLoc.getServerName() + ":" +
               std::to_string(serverLoc.getPort()));
}

std::shared_ptr<TcrEndpoint> ThinClientPoolDM::addEP(
    const std::string& endpointName) {
  std::lock_guard<decltype(m_endpointsLock)> guard(m_endpointsLock);

  auto ep = getEndpoint(endpointName);
  if (!ep) {
    ep = createEP(endpointName.c_str());
    LOGFINE("Created new endpoint %s for pool %s", endpointName.c_str(),
            m_poolName.c_str());
    if (!m_endpoints.emplace(endpointName, ep).second) {
      LOGERROR("Failed to add endpoint %s to pool %s", endpointName.c_str(),
               m_poolName.c_str());
    }
  }

  // Update Server Stats
  getStats().setServers(static_cast<int32_t>(m_endpoints.size()));
  return ep;
}

void ThinClientPoolDM::netDown() {
  close();
  reset();
}

void ThinClientPoolDM::pingServerLocal() {
  std::lock_guard<decltype(m_endpointsLock)> guard(m_endpointsLock);
  for (auto& it : m_endpoints) {
    auto endpoint = it.second;
    if (endpoint->connected()) {
      endpoint->pingServer(this);
      if (!endpoint->connected()) {
        removeEPConnections(endpoint.get());
        removeCallbackConnection(endpoint.get());
      }
    }
  }
}

void ThinClientPoolDM::updateLocatorList(std::atomic<bool>& isRunning) {
  LOGFINE("Starting updateLocatorList thread for pool %s", m_poolName.c_str());

  while (isRunning) {
    update_locators_semaphore_.acquire();
    if (isRunning && !m_connManager.isNetDown()) {
      (m_locHelper)->updateLocators(getServerGroup());
    }
  }

  LOGFINE("Ending updateLocatorList thread for pool %s", m_poolName.c_str());
}

void ThinClientPoolDM::incConnectedEndpoints() {
  auto val = ++connected_endpoints_;
  LOGDEBUG("Pool %s has incremented to %d the number of connected endpoints",
           m_poolName.c_str(), val);
}

void ThinClientPoolDM::decConnectedEndpoints() {
  auto val = --connected_endpoints_;
  LOGDEBUG("Pool %s has decremented to %d the number of connected endpoints",
           m_poolName.c_str(), val);
  if (val <= 0 && clear_pdx_registry_) {
    clearPdxTypeRegistry();
  }
}

void ThinClientPoolDM::pingServer(std::atomic<bool>& isRunning) {
  LOGFINE("Starting ping thread for pool %s", m_poolName.c_str());

  ping_semaphore_.acquire();
  while (isRunning) {
<<<<<<< HEAD
    ping_semaphore_.acquire();
    if (isRunning && !m_connManager.isNetDown()) {
      pingServerLocal();
      ping_semaphore_.acquire();
=======
    if (!m_connManager.isNetDown()) {
      pingServerLocal();
>>>>>>> d80dd328
    }

    ping_semaphore_.acquire();
  }

  LOGFINE("Ending ping thread for pool %s", m_poolName.c_str());
}

void ThinClientPoolDM::clearPdxTypeRegistry() {
  LOGFINE("Clearing PdxTypeRegistry of pool %s", m_poolName.c_str());
  auto cache_impl = m_connManager.getCacheImpl();

  // C# call
  DistributedSystemImpl::CallCliCallBack(*(cache_impl->getCache()));

  // C++ call
  cache_impl->getPdxTypeRegistry()->clear();
}

<<<<<<< HEAD
=======
int ThinClientPoolDM::doPing(const ACE_Time_Value&, const void*) {
  ping_semaphore_.release();
  return 0;
}

int ThinClientPoolDM::doUpdateLocatorList(const ACE_Time_Value&, const void*) {
  update_locators_semaphore_.release();
  return 0;
}

int ThinClientPoolDM::doManageConnections(const ACE_Time_Value&, const void*) {
  conn_semaphore_.release();
  return 0;
}

>>>>>>> d80dd328
void ThinClientPoolDM::releaseThreadLocalConnection() {
  m_manager->releaseThreadLocalConnection();
}
void ThinClientPoolDM::setThreadLocalConnection(TcrConnection* conn) {
  m_manager->addStickyConnection(conn);
}

inline bool ThinClientPoolDM::hasExpired(TcrConnection* conn) {
  return conn->hasExpired(getLoadConditioningInterval());
}

bool ThinClientPoolDM::canItBeDeleted(TcrConnection* conn) {
  const auto& load = getLoadConditioningInterval();
  auto idle = getIdleTimeout();
  int min = getMinConnections();

  if (load > std::chrono::milliseconds::zero()) {
    if (load < idle || idle <= std::chrono::milliseconds::zero()) {
      idle = load;
    }
  }

  bool hasExpired = conn->hasExpired(load);
  bool isIdle = conn->isIdle(idle);

  bool candidateForDeletion = hasExpired || (isIdle && m_poolSize > min);
  bool canBeDeleted = false;

  if (conn && candidateForDeletion) {
    TcrEndpoint* endPt = conn->getEndpointObject();
    {
      std::lock_guard<decltype(endPt->getQueueHostedMutex())> guardQueue(
          endPt->getQueueHostedMutex());
      bool queue = endPt->isQueueHosted();
      if (queue) {
        TcrConnection* connTemp = getFromEP(endPt);
        if (connTemp) {
          put(connTemp, false);
          canBeDeleted = true;
        }
      } else {
        canBeDeleted = true;
      }
    }
  }

  return canBeDeleted;
}

bool ThinClientPoolDM::excludeServer(std::string endpoint,
                                     std::set<ServerLocation>& excludeServers) {
  return !(excludeServers.empty() || excludeServers.find(ServerLocation(
                                         endpoint)) == excludeServers.end());
}

bool ThinClientPoolDM::excludeConnection(
    TcrConnection* conn, std::set<ServerLocation>& excludeServers) {
  return excludeServer(conn->getEndpointObject()->name(), excludeServers);
}

TcrConnection* ThinClientPoolDM::getFromEP(TcrEndpoint* theEP) {
  std::lock_guard<decltype(mutex_)> lock(mutex_);
  for (auto itr = queue_.begin(); itr != queue_.end(); itr++) {
    if ((*itr)->getEndpointObject() == theEP) {
      LOGDEBUG("ThinClientPoolDM::getFromEP got connection");
      TcrConnection* retVal = *itr;
      queue_.erase(itr);
      return retVal;
    }
  }

  return nullptr;
}

void ThinClientPoolDM::removeEPConnections(TcrEndpoint* theEP) {
  std::lock_guard<decltype(mutex_)> lock(mutex_);
  auto size = static_cast<int32_t>(queue_.size());
  int numConn = 0;

  while (size--) {
    TcrConnection* curConn = queue_.back();
    queue_.pop_back();
    if (curConn->getEndpointObject() != theEP) {
      queue_.push_front(curConn);
    } else {
      curConn->close();
      _GEODE_SAFE_DELETE(curConn);
      numConn++;
    }
  }

  removeEPConnections(numConn);
}

TcrConnection* ThinClientPoolDM::getNoGetLock(
    bool& isClosed, GfErrType* error, std::set<ServerLocation>& excludeServers,
    bool& maxConnLimit) {
  TcrConnection* returnT = nullptr;
  {
    std::lock_guard<decltype(mutex_)> lock(mutex_);

    do {
      returnT = popNoLock(isClosed);
      if (returnT) {
        if (excludeConnection(returnT, excludeServers)) {
          returnT->close();
          _GEODE_SAFE_DELETE(returnT);
          removeEPConnections(1, false);
        } else {
          break;
        }
      } else {
        break;
      }
    } while (!returnT);
  }

  if (!returnT) {
    *error = createPoolConnection(returnT, excludeServers, maxConnLimit);
  }

  return returnT;
}

void ThinClientPoolDM::incRegionCount() {
  std::lock_guard<decltype(mutex_)> lock(mutex_);

  if (!m_isDestroyed && !m_destroyPending) {
    m_numRegions++;
  } else {
    throw IllegalStateException("Pool has been destroyed.");
  }
}

void ThinClientPoolDM::decRegionCount() {
  std::lock_guard<decltype(mutex_)> lock(mutex_);

  m_numRegions--;
}

void ThinClientPoolDM::checkRegions() {
  std::lock_guard<decltype(mutex_)> lock(mutex_);

  if (m_numRegions > 0) {
    throw IllegalStateException(
        "Failed to destroy pool because regions are connected with it.");
  }

  m_destroyPending = true;
}
void ThinClientPoolDM::updateNotificationStats(
    bool isDeltaSuccess, std::chrono::nanoseconds timeInNanoSecond) {
  if (isDeltaSuccess) {
    getStats().incProcessedDeltaMessages();
    getStats().incProcessedDeltaMessagesTime(timeInNanoSecond.count());
  } else {
    getStats().incDeltaMessageFailures();
  }
}

GfErrType ThinClientPoolDM::doFailover(TcrConnection* conn) {
  m_manager->setStickyConnection(conn, true);
  TcrMessageTxFailover request(
      new DataOutput(m_connManager.getCacheImpl()->createDataOutput()));
  TcrMessageReply reply(true, nullptr);

  auto err = sendSyncRequest(request, reply);

  if (err == GF_NOERR) {
    switch (reply.getMessageType()) {
      case TcrMessage::REPLY: {
        break;
      }
      case TcrMessage::EXCEPTION: {
        const auto& exceptionMsg = reply.getException();
        err = ThinClientRegion::handleServerException(
            "CacheTransactionManager::failover", exceptionMsg);
        break;
      }
      case TcrMessage::REQUEST_DATA_ERROR: {
        err = GF_CACHESERVER_EXCEPTION;
        break;
      }
      default: {
        LOGERROR("Unknown message type in failover reply %d",
                 reply.getMessageType());
        err = GF_MSG;
        break;
      }
    }
  }

  return err;
}

bool ThinClientPoolDM::canItBeDeletedNoImpl(TcrConnection*) { return false; }

void ThinClientPoolDM::putInQueue(TcrConnection* conn, bool,
                                  bool isTransaction) {
  if (isTransaction) {
    m_manager->setStickyConnection(conn, isTransaction);
  } else {
    put(conn, false);
  }
}

TcrConnection* ThinClientPoolDM::getConnectionFromQueueW(
    GfErrType* error, std::set<ServerLocation>& excludeServers, bool,
    TcrMessage& request, int8_t& version, bool& match, bool& connFound,
    const std::shared_ptr<BucketServerLocation>& serverLocation) {
  TcrConnection* conn = nullptr;
  TcrEndpoint* theEP = nullptr;
  LOGDEBUG("prEnabled = %s, forSingleHop = %s %d",
           m_attrs->getPRSingleHopEnabled() ? "true" : "false",
           request.forSingleHop() ? "true" : "false", request.getMessageType());

  match = false;
  std::shared_ptr<BucketServerLocation> slTmp = nullptr;
  if (request.forTransaction()) {
    connFound =
        m_manager->getStickyConnection(conn, error, excludeServers, true);
    auto txState = TSSTXStateWrapper::get().getTXState();
    if (*error == GF_NOERR && !connFound &&
        (txState == nullptr || txState->isDirty())) {
      *error = doFailover(conn);
    }

    if (*error != GF_NOERR) {
      return nullptr;
    }

    if (txState != nullptr) {
      txState->setDirty();
    }
  } else if (serverLocation != nullptr /*&& excludeServers.size() == 0*/) {
    theEP = getEndPoint(serverLocation, version, excludeServers);
  } else if (m_attrs->getPRSingleHopEnabled() /*&& excludeServers.size() == 0*/
             && request.forSingleHop() &&
             (request.getMessageType() != TcrMessage::GET_ALL_70) &&
             (request.getMessageType() != TcrMessage::GET_ALL_WITH_CALLBACK)) {
    theEP = getSingleHopServer(request, version, slTmp, excludeServers);
    if (theEP != nullptr) {
      // if all buckets are not initialized
      //  match = true;
    }
    if (slTmp != nullptr && m_clientMetadataService) {
      if (m_clientMetadataService->isBucketMarkedForTimeout(
              request.getRegionName().c_str(), slTmp->getBucketId())) {
        *error = GF_CLIENT_WAIT_TIMEOUT;
        return nullptr;
      }
    }
    LOGDEBUG("theEP is %p", theEP);
  }
  bool maxConnLimit = false;
  if (theEP != nullptr) {
    conn = getFromEP(theEP);
    if (!conn) {
      LOGFINER("Creating connection to endpoint as not found in pool ");
      *error = createPoolConnectionToAEndPoint(conn, theEP, maxConnLimit, true);
      if (*error == GF_CLIENT_WAIT_TIMEOUT ||
          *error == GF_CLIENT_WAIT_TIMEOUT_REFRESH_PRMETADATA) {
        if (!m_clientMetadataService || request.getKey() == nullptr) {
          return nullptr;
        }

        auto region =
            m_connManager.getCacheImpl()->getRegion(request.getRegionName());
        if (region != nullptr) {
          slTmp = nullptr;
          m_clientMetadataService
              ->markPrimaryBucketForTimeoutButLookSecondaryBucket(
                  region, request.getKey(), request.getValue(),
                  request.getCallbackArgument(), request.forPrimary(), slTmp,
                  version);
        }
        return nullptr;
      } else {
        removeEPFromMetadataIfError(*error, theEP);
      }
    }
  }
  if (conn == nullptr) {
    LOGDEBUG("conn not found");
    match = false;
    LOGDEBUG("looking For connection");
    conn = getConnectionFromQueue(true, error, excludeServers, maxConnLimit);
    LOGDEBUG("Connection Found");
  }

  if (maxConnLimit) {
    // we reach max connection limit, found connection but endpoint is
    // (not)different, no need to refresh pr-meta-data
    connFound = true;
  } else {
    // if server hints pr-meta-data refresh then refresh
    // anything else???
  }

  LOGDEBUG(
      "ThinClientPoolDM::getConnectionFromQueueW return conn = %p match = %d "
      "connFound=%d",
      conn, match, connFound);
  return conn;
}

bool ThinClientPoolDM::checkDupAndAdd(std::shared_ptr<EventId> eventid) {
  return m_connManager.checkDupAndAdd(eventid);
}

std::shared_ptr<TcrEndpoint> ThinClientPoolDM::createEP(
    const char* endpointName) {
  return std::make_shared<TcrPoolEndPoint>(
      endpointName, m_connManager.getCacheImpl(),
      m_connManager.failover_semaphore_, m_connManager.cleanup_semaphore_,
      m_connManager.redundancy_semaphore_, this);
}

GfErrType FunctionExecution::execute() {
  GuardUserAttributes gua;

  if (m_userAttr) {
    gua.setAuthenticatedView(m_userAttr->getAuthenticatedView());
  }

  std::string funcName(m_func);
  TcrMessageExecuteFunction request(
      new DataOutput(
          m_poolDM->getConnectionManager().getCacheImpl()->createDataOutput()),
      funcName, m_args, m_getResult, m_poolDM, m_timeout);
  TcrMessageReply reply(true, m_poolDM);
  auto resultProcessor = std::unique_ptr<ChunkedFunctionExecutionResponse>(
      new ChunkedFunctionExecutionResponse(reply, (m_getResult & 2) == 2, *m_rc,
                                           m_resultCollectorLock));
  reply.setChunkedResultHandler(resultProcessor.get());
  reply.setTimeout(m_timeout);
  reply.setDM(m_poolDM);

  LOGDEBUG(
      "ThinClientPoolDM::sendRequestToAllServer sendRequest on endpoint[%s]!",
      m_ep->name().c_str());

  m_error = m_poolDM->sendRequestToEP(request, reply, m_ep);
  m_error = m_poolDM->handleEPError(m_ep, reply, m_error);
  if (m_error != GF_NOERR) {
    if (m_error == GF_NOTCON) {
      return GF_NOERR;  // if server is unavailable its not an error for
      // functionexec OnServers() case
    }
    LOGDEBUG("FunctionExecution::execute failed on endpoint[%s]!. Error = %d ",
             m_ep->name().c_str(), m_error);
    if (reply.getMessageType() == TcrMessage::EXCEPTION) {
      exceptionPtr = CacheableString::create(reply.getException());
    }

    return m_error;
  } else if (reply.getMessageType() == TcrMessage::EXCEPTION ||
             reply.getMessageType() == TcrMessage::EXECUTE_FUNCTION_ERROR) {
    m_error = ThinClientRegion::handleServerException("Execute",
                                                      reply.getException());
    exceptionPtr = CacheableString::create(reply.getException());
  }

  return m_error;
}

OnRegionFunctionExecution::OnRegionFunctionExecution(
    std::string func, const Region* region, std::shared_ptr<Cacheable> args,
    std::shared_ptr<CacheableHashSet> routingObj, uint8_t getResult,
    std::chrono::milliseconds timeout, ThinClientPoolDM* poolDM,
    const std::shared_ptr<std::recursive_mutex>& rCL,
    std::shared_ptr<ResultCollector> rs,
    std::shared_ptr<UserAttributes> userAttr, bool isBGThread,
    const std::shared_ptr<BucketServerLocation>& serverLocation,
    bool allBuckets)
    : m_serverLocation(serverLocation),
      m_isBGThread(isBGThread),
      m_poolDM(poolDM),
      m_func(func),
      m_getResult(getResult),
      m_timeout(timeout),
      m_args(args),
      m_routingObj(routingObj),
      m_rc(rs),
      m_resultCollectorLock(rCL),
      m_userAttr(userAttr),
      m_region(region),
      m_allBuckets(allBuckets) {
  m_request = new TcrMessageExecuteRegionFunctionSingleHop(
      new DataOutput(
          m_poolDM->getConnectionManager().getCacheImpl()->createDataOutput()),
      m_func, m_region, m_args, m_routingObj, m_getResult, nullptr,
      m_allBuckets, timeout, m_poolDM);
  m_reply = new TcrMessageReply(true, m_poolDM);
  m_resultCollector = new ChunkedFunctionExecutionResponse(
      *m_reply, (m_getResult & 2) == 2, m_rc, m_resultCollectorLock);
  m_reply->setChunkedResultHandler(m_resultCollector);
  m_reply->setTimeout(m_timeout);
  m_reply->setDM(m_poolDM);
}

}  // namespace client
}  // namespace geode
}  // namespace apache<|MERGE_RESOLUTION|>--- conflicted
+++ resolved
@@ -140,10 +140,6 @@
       m_sticky(false),
       update_locators_semaphore_(0),
       ping_semaphore_(0),
-<<<<<<< HEAD
-      m_cliCallbackSema(0),
-=======
->>>>>>> d80dd328
       m_isDestroyed(false),
       m_destroyPending(false),
       m_destroyPendingHADM(false),
@@ -152,21 +148,10 @@
       m_poolSize(0),
       m_numRegions(0),
       m_server(0),
-<<<<<<< HEAD
-      connections_semaphore_(0),
-      m_connManageTask(nullptr),
-      m_pingTask(nullptr),
-      m_updateLocatorListTask(nullptr),
-      m_cliCallbackTask(nullptr),
-=======
       conn_semaphore_(0),
       m_connManageTask(nullptr),
       m_pingTask(nullptr),
       m_updateLocatorListTask(nullptr),
-      m_pingTaskId(-1),
-      m_updateLocatorListTaskId(-1),
-      m_connManageTaskId(-1),
->>>>>>> d80dd328
       m_clientOps(0),
       connected_endpoints_(0),
       m_PoolStatsSampler(nullptr),
@@ -286,24 +271,8 @@
           this, &ThinClientPoolDM::pingServer, NC_Ping_Thread));
   m_pingTask->start();
 
-<<<<<<< HEAD
-  auto& props = m_connManager.getCacheImpl()
-                    ->getDistributedSystem()
-                    .getSystemProperties();
-
-  if (props.onClientDisconnectClearPdxTypeIds()) {
-    m_cliCallbackTask =
-        std::unique_ptr<Task<ThinClientPoolDM>>(new Task<ThinClientPoolDM>(
-            this, &ThinClientPoolDM::cliCallback, "NC_cliCallback"));
-    m_cliCallbackTask->start();
-  }
-
-  auto interval = getPingInterval() / 2;
+  auto interval = getPingInterval();
   if (interval > std::chrono::seconds::zero()) {
-=======
-  const auto& pingInterval = getPingInterval();
-  if (pingInterval > std::chrono::seconds::zero()) {
->>>>>>> d80dd328
     LOGDEBUG(
         "ThinClientPoolDM::startBackgroundThreads: Scheduling ping task at %zu",
         interval.count());
@@ -364,7 +333,7 @@
         "task");
     auto& manager = m_connManager.getCacheImpl()->getExpiryTaskManager();
     auto task = std::make_shared<FunctionExpiryTask>(
-        manager, [this] { connections_semaphore_.release(); });
+        manager, [this] { conn_semaphore_.release(); });
 
     LOGDEBUG(
         "ThinClientPoolDM::startBackgroundThreads: Scheduling "
@@ -402,10 +371,9 @@
 void ThinClientPoolDM::manageConnections(std::atomic<bool>& isRunning) {
   LOGFINE("ThinClientPoolDM: starting manageConnections thread");
 
-  connections_semaphore_.acquire();
+  conn_semaphore_.acquire();
 
   while (isRunning) {
-<<<<<<< HEAD
     try {
       LOGFINE(
           "ThinClientPoolDM::manageConnections: checking connections in "
@@ -422,30 +390,9 @@
           e.what());
     } catch (...) {
       LOGERROR("ThinClientPoolDM::manageConnections: Unexpected exception");
-=======
+    }
+
     conn_semaphore_.acquire();
-    if (isRunning) {
-      try {
-        LOGFINE(
-            "ThinClientPoolDM::manageConnections: checking connections in "
-            "pool");
-
-        manageConnectionsInternal(isRunning);
-      } catch (const Exception& e) {
-        LOGERROR("ThinClientPoolDM::manageConnections: Geode Exception: \"%s\"",
-                 e.what());
-        LOGERROR(e.getStackTrace());
-      } catch (const std::exception& e) {
-        LOGERROR(
-            "ThinClientPoolDM::manageConnections: Standard exception: \"%s\"",
-            e.what());
-      } catch (...) {
-        LOGERROR("ThinClientPoolDM::manageConnections: Unexpected exception");
-      }
->>>>>>> d80dd328
-    }
-
-    connections_semaphore_.acquire();
   }
 
   LOGFINE("ThinClientPoolDM: ending manageConnections thread");
@@ -853,11 +800,7 @@
     auto cacheImpl = m_connManager.getCacheImpl();
     if (m_connManageTask) {
       m_connManageTask->stopNoblock();
-<<<<<<< HEAD
-      connections_semaphore_.release();
-=======
       conn_semaphore_.release();
->>>>>>> d80dd328
       m_connManageTask->wait();
       m_connManageTask = nullptr;
       cacheImpl->getExpiryTaskManager().cancel(conns_mgmt_task_id_);
@@ -1625,11 +1568,7 @@
 
   // Raise Semaphore for manage thread
   if (triggerManageConn) {
-<<<<<<< HEAD
-    connections_semaphore_.release();
-=======
     conn_semaphore_.release();
->>>>>>> d80dd328
   }
 }
 
@@ -1769,11 +1708,8 @@
     getStats().incPoolConnects();
     getStats().setCurPoolConnections(m_poolSize);
   }
-<<<<<<< HEAD
-  connections_semaphore_.release();
-=======
+
   conn_semaphore_.release();
->>>>>>> d80dd328
 
   return error;
 }
@@ -1861,11 +1797,8 @@
       break;
     }
   }
-<<<<<<< HEAD
-  connections_semaphore_.release();
-=======
+
   conn_semaphore_.release();
->>>>>>> d80dd328
   // if a fatal error occurred earlier and we don't have
   // a connection then return this saved error
   if (fatal && !conn && error != GF_NOERR) {
@@ -2136,15 +2069,8 @@
 
   ping_semaphore_.acquire();
   while (isRunning) {
-<<<<<<< HEAD
-    ping_semaphore_.acquire();
-    if (isRunning && !m_connManager.isNetDown()) {
-      pingServerLocal();
-      ping_semaphore_.acquire();
-=======
     if (!m_connManager.isNetDown()) {
       pingServerLocal();
->>>>>>> d80dd328
     }
 
     ping_semaphore_.acquire();
@@ -2164,24 +2090,6 @@
   cache_impl->getPdxTypeRegistry()->clear();
 }
 
-<<<<<<< HEAD
-=======
-int ThinClientPoolDM::doPing(const ACE_Time_Value&, const void*) {
-  ping_semaphore_.release();
-  return 0;
-}
-
-int ThinClientPoolDM::doUpdateLocatorList(const ACE_Time_Value&, const void*) {
-  update_locators_semaphore_.release();
-  return 0;
-}
-
-int ThinClientPoolDM::doManageConnections(const ACE_Time_Value&, const void*) {
-  conn_semaphore_.release();
-  return 0;
-}
-
->>>>>>> d80dd328
 void ThinClientPoolDM::releaseThreadLocalConnection() {
   m_manager->releaseThreadLocalConnection();
 }
