--- conflicted
+++ resolved
@@ -63,14 +63,8 @@
   void disconnect(ThinClientBaseDM* distMng,
                   std::vector<TcrEndpoint*>& endpoints,
                   bool keepEndpoints = false);
-<<<<<<< HEAD
 
   void ping_endpoints();
-=======
-  int checkConnection(const ACE_Time_Value&, const void*);
-  int checkRedundancy(const ACE_Time_Value&, const void*);
-  int processEventIdMap(const ACE_Time_Value&, const void*);
->>>>>>> 540e858f
   void close();
 
   void readyForEvents();
