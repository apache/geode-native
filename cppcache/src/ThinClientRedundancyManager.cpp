--- conflicted
+++ resolved
@@ -56,13 +56,7 @@
       m_locators(nullptr),
       m_servers(nullptr),
       m_periodicAckTask(nullptr),
-<<<<<<< HEAD
-      process_event_id_map_task_id_(ExpiryTask::invalid()),
-=======
       periodic_ack_semaphore_(1),
-      m_processEventIdMapTaskId(-1),
-      m_nextAckInc(0),
->>>>>>> d80dd328
       m_HAenabled(false) {}
 
 std::list<ServerLocation> ThinClientRedundancyManager::selectServers(
@@ -1118,15 +1112,6 @@
   m_sentReadyForEvents = true;
 }
 
-<<<<<<< HEAD
-=======
-int ThinClientRedundancyManager::processEventIdMap(const ACE_Time_Value&,
-                                                   const void*) {
-  periodic_ack_semaphore_.release();
-  return 0;
-}
-
->>>>>>> d80dd328
 void ThinClientRedundancyManager::periodicAck(std::atomic<bool>& isRunning) {
   periodic_ack_semaphore_.acquire();
 
@@ -1214,7 +1199,7 @@
   // start the periodic ACK task handler
   auto& manager = m_theTcrConnManager->getCacheImpl()->getExpiryTaskManager();
   auto task = std::make_shared<FunctionExpiryTask>(
-      manager, [this] { m_periodicAckSema.release(); });
+      manager, [this] { periodic_ack_semaphore_.release(); });
   process_event_id_map_task_id_ =
       manager.schedule(std::move(task), next_ack_inc_, next_ack_inc_);
   LOGFINE(
