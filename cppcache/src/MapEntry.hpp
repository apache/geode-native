--- conflicted
+++ resolved
@@ -29,7 +29,6 @@
 #include <geode/Serializable.hpp>
 #include <geode/internal/geode_globals.hpp>
 
-#include "CacheImpl.hpp"
 #include "RegionInternal.hpp"
 
 namespace apache {
@@ -40,87 +39,8 @@
 class LRUEntryProperties;
 class MapEntry;
 class MapEntryImpl;
-<<<<<<< HEAD
 class VersionStamp;
-=======
 class LRUEntryProperties;
-class CacheImpl;
-
-/**
- * @brief This class encapsulates expiration specific properties for
- *   a MapEntry.
- */
-class ExpEntryProperties {
- public:
-  ~ExpEntryProperties() noexcept = default;
-
-  typedef std::chrono::system_clock::time_point time_point;
-
-  inline explicit ExpEntryProperties(ExpiryTaskManager* expiryTaskManager)
-      : m_lastAccessTime(0),
-        m_lastModifiedTime(0),
-        m_expiryTaskId(-1),
-        m_expiryTaskManager(expiryTaskManager) {
-    // The reactor always gives +ve id while scheduling.
-    // -1 will indicate that an expiry task has not been scheduled
-    // for this entry. // TODO confirm
-  }
-
-  inline time_point getLastAccessTime() const {
-    return time_point(std::chrono::system_clock::duration(m_lastAccessTime));
-  }
-
-  inline time_point getLastModifiedTime() const {
-    return time_point(std::chrono::system_clock::duration(m_lastModifiedTime));
-  }
-
-  //  moved time initialization outside of constructor to avoid
-  // the costly gettimeofday call in MapSegment spinlock
-  inline void initStartTime() {
-    time_point currentTime = std::chrono::system_clock::now();
-    m_lastAccessTime = currentTime.time_since_epoch().count();
-    m_lastModifiedTime = currentTime.time_since_epoch().count();
-  }
-
-  inline void updateLastAccessTime(time_point currTime) {
-    m_lastAccessTime = currTime.time_since_epoch().count();
-  }
-
-  inline void updateLastModifiedTime(time_point currTime) {
-    m_lastModifiedTime = currTime.time_since_epoch().count();
-  }
-
-  inline void setExpiryTaskId(ExpiryTaskManager::id_type id) {
-    m_expiryTaskId = id;
-  }
-
-  inline ExpiryTaskManager::id_type getExpiryTaskId() const {
-    return m_expiryTaskId;
-  }
-
-  inline void cancelExpiryTaskId(
-      const std::shared_ptr<CacheableKey>& key) const {
-    auto taskIdStr = std::to_string(m_expiryTaskId);
-    LOGDEBUG("Cancelling expiration task for key [%s] with id [%s]",
-             Utils::nullSafeToString(key).c_str(), taskIdStr.c_str());
-    m_expiryTaskManager->cancelTask(m_expiryTaskId);
-  }
-
- protected:
-  // this constructor deliberately skips initializing any fields
-  inline explicit ExpEntryProperties(bool)
-      : m_lastAccessTime(0), m_lastModifiedTime(0) {}
-
- private:
-  /** last access time in secs, 32bit.. */
-  std::atomic<time_point::duration::rep> m_lastAccessTime;
-  /** last modified time in secs, 32bit.. */
-  std::atomic<time_point::duration::rep> m_lastModifiedTime;
-  /** The expiry task id for this particular entry.. **/
-  ExpiryTaskManager::id_type m_expiryTaskId;
-  ExpiryTaskManager* m_expiryTaskManager;
-};
->>>>>>> 540e858f
 
 /**
  * @brief Interface class for region mapped entry value.
@@ -200,116 +120,6 @@
 
   inline explicit MapEntry(bool) {}
 };
-<<<<<<< HEAD
-=======
-
-/**
- * @brief Hold region mapped entry value. subclass will hold lru flags.
- * Another holds expiration timestamps.
- */
-class MapEntryImpl : public MapEntry,
-                     public std::enable_shared_from_this<MapEntryImpl> {
- public:
-  ~MapEntryImpl() noexcept override = default;
-  MapEntryImpl(const MapEntryImpl&) = delete;
-  MapEntryImpl& operator=(const MapEntryImpl&) = delete;
-
-  inline void getKeyI(std::shared_ptr<CacheableKey>& result) const {
-    result = m_key;
-  }
-
-  inline void getValueI(std::shared_ptr<Cacheable>& result) const {
-    // If value is destroyed, then this returns nullptr
-    if (CacheableToken::isDestroyed(m_value)) {
-      result = nullptr;
-    } else {
-      result = m_value;
-    }
-  }
-
-  inline void setValueI(const std::shared_ptr<Cacheable>& value) {
-    m_value = value;
-  }
-
-  void getKey(std::shared_ptr<CacheableKey>& result) const override {
-    getKeyI(result);
-  }
-
-  void getValue(std::shared_ptr<Cacheable>& result) const override {
-    getValueI(result);
-  }
-
-  void setValue(const std::shared_ptr<Cacheable>& value) override {
-    setValueI(value);
-  }
-
-  std::shared_ptr<MapEntryImpl> getImplPtr() override {
-    return shared_from_this();
-  }
-
-  LRUEntryProperties& getLRUProperties() override {
-    throw FatalInternalException(
-        "MapEntry::getLRUProperties called for "
-        "non-LRU MapEntry");
-  }
-
-  ExpEntryProperties& getExpProperties() override {
-    throw FatalInternalException(
-        "MapEntry::getExpProperties called for "
-        "non-expiration MapEntry");
-  }
-
-  VersionStamp& getVersionStamp() override {
-    throw FatalInternalException(
-        "MapEntry::getVersionStamp called for "
-        "non-versioned MapEntry");
-  }
-
-  void cleanup(const CacheEventFlags) override {}
-
- protected:
-  inline explicit MapEntryImpl(bool) : MapEntry(true) {}
-
-  inline explicit MapEntryImpl(const std::shared_ptr<CacheableKey>& key)
-      : MapEntry(), m_key(key) {}
-
-  std::shared_ptr<Cacheable> m_value;
-  std::shared_ptr<CacheableKey> m_key;
-};
-
-class VersionedMapEntryImpl : public MapEntryImpl, public VersionStamp {
- public:
-  ~VersionedMapEntryImpl() noexcept override = default;
-
-  VersionedMapEntryImpl(const VersionedMapEntryImpl&) = delete;
-  VersionedMapEntryImpl& operator=(const VersionedMapEntryImpl&) = delete;
-
-  VersionStamp& getVersionStamp() override { return *this; }
-
- protected:
-  inline explicit VersionedMapEntryImpl(bool) : MapEntryImpl(true) {}
-
-  inline explicit VersionedMapEntryImpl(
-      const std::shared_ptr<CacheableKey>& key)
-      : MapEntryImpl(key) {}
-};
-
-class EntryFactory {
- public:
-  explicit EntryFactory(const bool concurrencyChecksEnabled)
-      : m_concurrencyChecksEnabled(concurrencyChecksEnabled) {}
-
-  virtual ~EntryFactory() noexcept = default;
-
-  virtual void newMapEntry(ExpiryTaskManager* expiryTaskManager,
-                           const std::shared_ptr<CacheableKey>& key,
-                           std::shared_ptr<MapEntryImpl>& result) const;
-
- protected:
-  bool m_concurrencyChecksEnabled;
-};
-
->>>>>>> 540e858f
 }  // namespace client
 }  // namespace geode
 }  // namespace apache
