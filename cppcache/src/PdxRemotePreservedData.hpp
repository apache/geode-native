--- conflicted
+++ resolved
@@ -30,11 +30,6 @@
 namespace apache {
 namespace geode {
 namespace client {
-<<<<<<< HEAD
-=======
-
-class PdxRemotePreservedData;
->>>>>>> 540e858f
 
 class PdxRemotePreservedData : public PdxUnreadFields {
  private:
@@ -45,23 +40,12 @@
   int32_t m_typeId;
   int32_t m_mergedTypeId;
   int32_t m_currentIndex;
-<<<<<<< HEAD
-  std::shared_ptr<Serializable> /*Object^*/ m_owner;
+  std::shared_ptr<Serializable> m_owner;
   ExpiryTask::id_t expiry_task_id_;
   time_point_t expires_at_;
 
  public:
   PdxRemotePreservedData() : PdxRemotePreservedData(0, 0, nullptr) {}
-=======
-  std::shared_ptr<Serializable> m_owner;
-  ExpiryTaskManager::id_type m_expiryTakId;
-
- public:
-  PdxRemotePreservedData()
-      : m_typeId(0), m_mergedTypeId(0), m_currentIndex(0), m_expiryTakId(0) {}
-
-  ~PdxRemotePreservedData() noexcept override = default;
->>>>>>> 540e858f
 
   PdxRemotePreservedData(int32_t typeId, int32_t mergedTypeId,
                          std::shared_ptr<Serializable> owner)
@@ -71,7 +55,7 @@
         m_owner(owner),
         expiry_task_id_(ExpiryTask::invalid()) {}
 
-  virtual ~PdxRemotePreservedData() = default;
+  ~PdxRemotePreservedData() noexcept override = default;
 
   void initialize(int32_t typeId, int32_t mergedTypeId,
                   std::shared_ptr<Serializable> owner) {
