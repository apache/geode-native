--- conflicted
+++ resolved
@@ -75,14 +75,11 @@
 class CreateActions;
 class DestroyActions;
 class InvalidateActions;
-<<<<<<< HEAD
 class InterestResultPolicy;
 class PutActions;
 class PutActionsTx;
 class RemoveActions;
-=======
 class VersionedCacheableObjectPartList;
->>>>>>> a04e7ed8
 
 typedef std::unordered_map<std::shared_ptr<CacheableKey>,
                            std::pair<std::shared_ptr<Cacheable>, int>>
