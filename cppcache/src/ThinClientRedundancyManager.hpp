/*
 * Licensed to the Apache Software Foundation (ASF) under one or more
 * contributor license agreements.  See the NOTICE file distributed with
 * this work for additional information regarding copyright ownership.
 * The ASF licenses this file to You under the Apache License, Version 2.0
 * (the "License"); you may not use this file except in compliance with
 * the License.  You may obtain a copy of the License at
 *
 *      http://www.apache.org/licenses/LICENSE-2.0
 *
 * Unless required by applicable law or agreed to in writing, software
 * distributed under the License is distributed on an "AS IS" BASIS,
 * WITHOUT WARRANTIES OR CONDITIONS OF ANY KIND, either express or implied.
 * See the License for the specific language governing permissions and
 * limitations under the License.
 */

#pragma once

#ifndef GEODE_THINCLIENTREDUNDANCYMANAGER_H_
#define GEODE_THINCLIENTREDUNDANCYMANAGER_H_

#include <atomic>
#include <chrono>
#include <list>
#include <memory>
#include <mutex>
#include <set>
#include <string>

#include "ErrType.hpp"
#include "EventIdMap.hpp"
#include "ExpiryTaskManager.hpp"
#include "ServerLocation.hpp"
#include "Task.hpp"
#include "TcrMessage.hpp"
#include "util/concurrent/binary_semaphore.hpp"
#include "util/synchronized_map.hpp"

namespace apache {
namespace geode {
namespace client {

class TcrConnectionManager;
class TcrHADistributionManager;
class ThinClientRegion;
class ThinClientPoolHADM;
class TcrEndpoint;

class ThinClientRedundancyManager {
 public:
  bool m_globalProcessedMarker;

  GfErrType maintainRedundancyLevel(bool init = false,
                                    const TcrMessage* request = nullptr,
                                    TcrMessageReply* reply = nullptr,
                                    ThinClientRegion* region = nullptr);
  void initialize(int redundancyLevel);
  void close();
  void sendNotificationCloseMsgs();

  explicit ThinClientRedundancyManager(TcrConnectionManager* theConnManager,
                                       int redundencyLevel = 0,
                                       ThinClientPoolHADM* poolHADM = nullptr,
                                       bool sentReadyForEvents = false,
                                       bool globalProcessedMarker = false);
  GfErrType sendSyncRequestRegisterInterest(TcrMessage& request,
                                            TcrMessageReply& reply,
                                            bool attemptFailover,
                                            TcrEndpoint* endpoint,
                                            ThinClientBaseDM* theHADM,
                                            ThinClientRegion* region = nullptr);

  GfErrType sendSyncRequestCq(TcrMessage& request, TcrMessageReply& reply,
                              ThinClientBaseDM* theHADM);
  void readyForEvents();
  void startPeriodicAck();
  bool checkDupAndAdd(std::shared_ptr<EventId> eventid);
  void netDown();
  void acquireRedundancyLock() { m_redundantEndpointsLock.lock(); }
  void releaseRedundancyLock() { m_redundantEndpointsLock.unlock(); }
  bool allEndPointDiscon() { return m_IsAllEpDisCon; }
  void removeCallbackConnection(TcrEndpoint*);

  std::recursive_mutex& getRedundancyLock() { return m_redundantEndpointsLock; }

  GfErrType sendRequestToPrimary(TcrMessage& request, TcrMessageReply& reply);
  bool isSentReadyForEvents() const { return m_sentReadyForEvents; }

 private:
  using clock = std::chrono::steady_clock;
  using time_point = clock::time_point;

  // for selectServers
  volatile bool m_IsAllEpDisCon;
  int m_server;
  bool m_sentReadyForEvents;
  int m_redundancyLevel;
  bool m_loggedRedundancyWarning;
  ThinClientPoolHADM* m_poolHADM;
  std::vector<TcrEndpoint*> m_redundantEndpoints;
  std::vector<TcrEndpoint*> m_nonredundantEndpoints;
  std::recursive_mutex m_redundantEndpointsLock;
  TcrConnectionManager* m_theTcrConnManager;
  std::shared_ptr<CacheableStringArray> m_locators;
  std::shared_ptr<CacheableStringArray> m_servers;

  void removeEndpointsInOrder(std::vector<TcrEndpoint*>& destVector,
                              const std::vector<TcrEndpoint*>& srcVector);
  void addEndpointsInOrder(std::vector<TcrEndpoint*>& destVector,
                           const std::vector<TcrEndpoint*>& srcVector);
  GfErrType makePrimary(TcrEndpoint* ep, const TcrMessage* request,
                        TcrMessageReply* reply);
  GfErrType makeSecondary(TcrEndpoint* ep, const TcrMessage* request,
                          TcrMessageReply* reply);
  bool sendMakePrimaryMesg(TcrEndpoint* ep, const TcrMessage* request,
                           ThinClientRegion* region);
  bool readyForEvents(TcrEndpoint* primaryCandidate);
  void moveEndpointToLast(std::vector<TcrEndpoint*>& epVector,
                          TcrEndpoint* targetEp);

  synchronized_map<
      std::unordered_map<std::string, std::shared_ptr<TcrEndpoint>>,
      std::recursive_mutex>&
  updateAndSelectEndpoints();

  void getAllEndpoints(std::vector<TcrEndpoint*>& endpoints);
  // For 38196 Fix: Reorder End points.
  void insertEPInQueueSizeOrder(TcrEndpoint* ep,
                                std::vector<TcrEndpoint*>& endpoints);

  GfErrType createQueueEP(TcrEndpoint* ep, const TcrMessage* request,
                          TcrMessageReply* reply, bool isPrimary);
  GfErrType createPoolQueueEP(TcrEndpoint* ep, const TcrMessage* request,
                              TcrMessageReply* reply, bool isPrimary);

  inline bool isDurable();
  std::unique_ptr<Task<ThinClientRedundancyManager>> m_periodicAckTask;
<<<<<<< HEAD
  ACE_Semaphore m_periodicAckSema;
  ExpiryTask::id_t process_event_id_map_task_id_;

  // periodic check eventid map for notify ack and/or expiry
=======
  binary_semaphore periodic_ack_semaphore_;
  ExpiryTaskManager::id_type
      m_processEventIdMapTaskId;  // periodic check eventid map for notify ack
                                  // and/or expiry
>>>>>>> d80dd328
  void periodicAck(std::atomic<bool>& isRunning);
  void doPeriodicAck();
  time_point m_nextAck;                     // next ack time
  std::chrono::milliseconds next_ack_inc_;  // next ack time increment
  volatile bool m_HAenabled;
  EventIdMap m_eventidmap;

  std::list<ServerLocation> selectServers(int howMany,
                                          std::set<ServerLocation> exclEndPts);

  friend class TcrConnectionManager;
  static const char* NC_PerodicACK;
};
}  // namespace client
}  // namespace geode
}  // namespace apache

#endif  // GEODE_THINCLIENTREDUNDANCYMANAGER_H_<|MERGE_RESOLUTION|>--- conflicted
+++ resolved
@@ -135,18 +135,11 @@
                               TcrMessageReply* reply, bool isPrimary);
 
   inline bool isDurable();
+
   std::unique_ptr<Task<ThinClientRedundancyManager>> m_periodicAckTask;
-<<<<<<< HEAD
-  ACE_Semaphore m_periodicAckSema;
-  ExpiryTask::id_t process_event_id_map_task_id_;
+  binary_semaphore periodic_ack_semaphore_;
+  ExpiryTask::id_t process_event_id_map_task_id_{ExpiryTask::invalid()};
 
-  // periodic check eventid map for notify ack and/or expiry
-=======
-  binary_semaphore periodic_ack_semaphore_;
-  ExpiryTaskManager::id_type
-      m_processEventIdMapTaskId;  // periodic check eventid map for notify ack
-                                  // and/or expiry
->>>>>>> d80dd328
   void periodicAck(std::atomic<bool>& isRunning);
   void doPeriodicAck();
   time_point m_nextAck;                     // next ack time
