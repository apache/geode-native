/*
 * Licensed to the Apache Software Foundation (ASF) under one or more
 * contributor license agreements.  See the NOTICE file distributed with
 * this work for additional information regarding copyright ownership.
 * The ASF licenses this file to You under the Apache License, Version 2.0
 * (the "License"); you may not use this file except in compliance with
 * the License.  You may obtain a copy of the License at
 *
 *      http://www.apache.org/licenses/LICENSE-2.0
 *
 * Unless required by applicable law or agreed to in writing, software
 * distributed under the License is distributed on an "AS IS" BASIS,
 * WITHOUT WARRANTIES OR CONDITIONS OF ANY KIND, either express or implied.
 * See the License for the specific language governing permissions and
 * limitations under the License.
 */

#include "ThinClientPoolHADM.hpp"

#include <geode/SystemProperties.hpp>

#include "CacheImpl.hpp"
#include "FunctionExpiryTask.hpp"
#include "TcrConnectionManager.hpp"
#include "util/exception.hpp"

namespace apache {
namespace geode {
namespace client {

const char* ThinClientPoolHADM::NC_Redundancy = "NC Redundancy";
ThinClientPoolHADM::ThinClientPoolHADM(const char* name,
                                       std::shared_ptr<PoolAttributes> poolAttr,
                                       TcrConnectionManager& connManager)
    : ThinClientPoolDM(name, poolAttr, connManager),
      m_theTcrConnManager(connManager),
      redundancy_semaphore_(0),
      m_redundancyTask(nullptr),
      server_monitor_task_id_(ExpiryTask::invalid()) {
  m_redundancyManager = std::unique_ptr<ThinClientRedundancyManager>(
      new ThinClientRedundancyManager(
          &connManager, poolAttr->getSubscriptionRedundancy(), this));
}

void ThinClientPoolHADM::init() {
  // Pool DM should only be inited once.
  ThinClientPoolDM::init();

  startBackgroundThreads();
}

void ThinClientPoolHADM::startBackgroundThreads() {
  auto& props = m_connManager.getCacheImpl()
                    ->getDistributedSystem()
                    .getSystemProperties();

  m_redundancyManager->initialize(m_attrs->getSubscriptionRedundancy());
  //  Call maintain redundancy level, so primary is available for notification
  //  operations.
  GfErrType err = m_redundancyManager->maintainRedundancyLevel(true);

  const auto interval = props.redundancyMonitorInterval();
  auto& manager = m_connManager.getCacheImpl()->getExpiryTaskManager();
  auto task = std::make_shared<FunctionExpiryTask>(
      manager, [this]() { m_redundancySema.release(); });

  server_monitor_task_id_ =
      manager.schedule(std::move(task), std::chrono::seconds(1), interval);

  LOGFINE(
      "ThinClientPoolHADM::ThinClientPoolHADM Registered server "
      "monitor task with id = %ld, interval = %ld",
      server_monitor_task_id_, interval.count());

  if (ThinClientBaseDM::isFatalClientError(err)) {
    if (err == GF_CACHE_LOCATOR_EXCEPTION) {
      LOGWARN(
          "No locators were available during pool initialization with "
          "subscription redundancy.");
    } else {
      throwExceptionIfError("ThinClientPoolHADM::init", err);
    }
  }

  m_redundancyManager->startPeriodicAck();
  m_redundancyTask =
      std::unique_ptr<Task<ThinClientPoolHADM>>(new Task<ThinClientPoolHADM>(
          this, &ThinClientPoolHADM::redundancy, NC_Redundancy));
  m_redundancyTask->start();
}

GfErrType ThinClientPoolHADM::sendSyncRequest(TcrMessage& request,
                                              TcrMessageReply& reply,
                                              bool attemptFailover,
                                              bool isBGThread) {
  int32_t type = request.getMessageType();
  if ((type == TcrMessage::EXECUTECQ_MSG_TYPE ||
       type == TcrMessage::STOPCQ_MSG_TYPE ||
       type == TcrMessage::CLOSECQ_MSG_TYPE ||
       type == TcrMessage::CLOSECLIENTCQS_MSG_TYPE ||
       type == TcrMessage::GETCQSTATS_MSG_TYPE ||
       type == TcrMessage::MONITORCQ_MSG_TYPE ||
       type == TcrMessage::EXECUTECQ_WITH_IR_MSG_TYPE ||
       type == TcrMessage::GETDURABLECQS_MSG_TYPE)) {
    if (m_destroyPending) return GF_NOERR;
    reply.setDM(this);
    return sendSyncRequestCq(request, reply);
  } else {
    return ThinClientPoolDM::sendSyncRequest(request, reply, attemptFailover,
                                             isBGThread);
  }
}

bool ThinClientPoolHADM::registerInterestForHARegion(
    TcrEndpoint* ep, const TcrMessage* request, ThinClientHARegion& region) {
  return (region.registerKeys(ep, request) == GF_NOERR);
}

GfErrType ThinClientPoolHADM::sendSyncRequestRegisterInterestEP(
    TcrMessage& request, TcrMessageReply& reply, bool attemptFailover,
    TcrEndpoint* endpoint) {
  return ThinClientBaseDM::sendSyncRequestRegisterInterest(
      request, reply, attemptFailover, nullptr, endpoint);
}

GfErrType ThinClientPoolHADM::sendSyncRequestRegisterInterest(
    TcrMessage& request, TcrMessageReply& reply, bool attemptFailover,
    ThinClientRegion* region, TcrEndpoint* endpoint) {
  return m_redundancyManager->sendSyncRequestRegisterInterest(
      request, reply, attemptFailover, endpoint, this, region);
}

GfErrType ThinClientPoolHADM::sendSyncRequestCq(TcrMessage& request,
                                                TcrMessageReply& reply) {
  return m_redundancyManager->sendSyncRequestCq(request, reply, this);
}

bool ThinClientPoolHADM::preFailoverAction() { return true; }

bool ThinClientPoolHADM::postFailoverAction(TcrEndpoint*) {
  m_connManager.triggerRedundancyThread();
  return true;
}

void ThinClientPoolHADM::redundancy(std::atomic<bool>& isRunning) {
  LOGFINE("ThinClientPoolHADM: Starting maintain redundancy thread.");

  redundancy_semaphore_.acquire();
  while (isRunning) {
    if (!m_connManager.isNetDown()) {
      m_redundancyManager->maintainRedundancyLevel();
    }

    redundancy_semaphore_.acquire();
  }
  LOGFINE("ThinClientPoolHADM: Ending maintain redundancy thread.");
}

<<<<<<< HEAD
=======
int ThinClientPoolHADM::checkRedundancy(const ACE_Time_Value&, const void*) {
  redundancy_semaphore_.release();
  return 0;
}

>>>>>>> d80dd328
void ThinClientPoolHADM::destroy(bool keepAlive) {
  LOGDEBUG("ThinClientPoolHADM::destroy");
  if (!m_isDestroyed && !m_destroyPending) {
    checkRegions();

    if (m_remoteQueryServicePtr != nullptr) {
      m_remoteQueryServicePtr->close();
      m_remoteQueryServicePtr = nullptr;
    }

    stopPingThread();

    sendNotificationCloseMsgs();

    m_redundancyManager->close();

    m_destroyPendingHADM = true;
    ThinClientPoolDM::destroy(keepAlive);
  }
}

void ThinClientPoolHADM::sendNotificationCloseMsgs() {
  if (m_redundancyTask) {
    auto& manager = m_connManager.getCacheImpl()->getExpiryTaskManager();
    manager.cancel(server_monitor_task_id_);
    m_redundancyTask->stopNoblock();
    redundancy_semaphore_.release();
    m_redundancyTask->wait();
    m_redundancyTask = nullptr;
    m_redundancyManager->sendNotificationCloseMsgs();
  }
}

GfErrType ThinClientPoolHADM::registerInterestAllRegions(
    TcrEndpoint* ep, const TcrMessage* request, TcrMessageReply* reply) {
  GfErrType err = GF_NOERR;

  std::lock_guard<decltype(m_regionsLock)> guard(m_regionsLock);
  for (const auto& region : m_regions) {
    auto opErr = region->registerKeys(ep, request, reply);
    if (err == GF_NOERR) {
      err = opErr;
    }
  }

  return err;
}

bool ThinClientPoolHADM::checkDupAndAdd(std::shared_ptr<EventId> eventid) {
  return m_redundancyManager->checkDupAndAdd(eventid);
}

void ThinClientPoolHADM::processMarker() {
  // also set the static bool m_processedMarker for makePrimary messages
  m_redundancyManager->m_globalProcessedMarker = true;
}

void ThinClientPoolHADM::acquireRedundancyLock() {
  m_redundancyManager->acquireRedundancyLock();
}

void ThinClientPoolHADM::releaseRedundancyLock() {
  m_redundancyManager->releaseRedundancyLock();
}

std::recursive_mutex& ThinClientPoolHADM::getRedundancyLock() {
  return m_redundancyManager->getRedundancyLock();
}

GfErrType ThinClientPoolHADM::sendRequestToPrimary(TcrMessage& request,
                                                   TcrMessageReply& reply) {
  return m_redundancyManager->sendRequestToPrimary(request, reply);
}

bool ThinClientPoolHADM::isReadyForEvent() const {
  return m_redundancyManager->isSentReadyForEvents();
}

void ThinClientPoolHADM::addRegion(ThinClientRegion* theTCR) {
  std::lock_guard<decltype(m_regionsLock)> guard(m_regionsLock);
  m_regions.push_back(theTCR);
}
void ThinClientPoolHADM::addDisMessToQueue(ThinClientRegion* theTCR) {
  std::lock_guard<decltype(m_regionsLock)> guard(m_regionsLock);
  if (m_redundancyManager->allEndPointDiscon()) {
    theTCR->receiveNotification(TcrMessage::getAllEPDisMess());
  }
}
void ThinClientPoolHADM::removeRegion(ThinClientRegion* theTCR) {
  std::lock_guard<decltype(m_regionsLock)> guard(m_regionsLock);
  for (std::list<ThinClientRegion*>::iterator itr = m_regions.begin();
       itr != m_regions.end(); itr++) {
    if (*itr == theTCR) {
      m_regions.erase(itr);
      return;
    }
  }
}

void ThinClientPoolHADM::readyForEvents() {
  auto& sysProp = m_connManager.getCacheImpl()
                      ->getDistributedSystem()
                      .getSystemProperties();
  if (!sysProp.autoReadyForEvents()) {
    init();
  }

  auto&& durable = sysProp.durableClientId();
  if (!durable.empty()) {
    m_redundancyManager->readyForEvents();
  }
}

void ThinClientPoolHADM::netDown() {
  ThinClientPoolDM::netDown();

  {
    std::lock_guard<decltype(m_endpointsLock)> guard(m_endpointsLock);
    for (auto&& currItr : m_endpoints) {
      currItr.second->setConnectionStatus(false);
    }
  }

  m_redundancyManager->netDown();
}

void ThinClientPoolHADM::pingServerLocal() {
  auto& mutex = m_redundancyManager->getRedundancyLock();
  std::lock_guard<decltype(mutex)> guard(mutex);
  ThinClientPoolDM::pingServerLocal();
}

void ThinClientPoolHADM::removeCallbackConnection(TcrEndpoint* ep) {
  m_redundancyManager->removeCallbackConnection(ep);
}

void ThinClientPoolHADM::sendNotConMesToAllregions() {
  std::lock_guard<decltype(m_regionsLock)> guard(m_regionsLock);
  for (std::list<ThinClientRegion*>::iterator it = m_regions.begin();
       it != m_regions.end(); it++) {
    (*it)->receiveNotification(TcrMessage::getAllEPDisMess());
  }
}

std::shared_ptr<TcrEndpoint> ThinClientPoolHADM::createEP(
    const char* endpointName) {
  return std::make_shared<TcrPoolEndPoint>(
      endpointName, m_connManager.getCacheImpl(),
      m_connManager.failover_semaphore_, m_connManager.cleanup_semaphore_,
      redundancy_semaphore_, this);
}

}  // namespace client
}  // namespace geode
}  // namespace apache<|MERGE_RESOLUTION|>--- conflicted
+++ resolved
@@ -62,7 +62,7 @@
   const auto interval = props.redundancyMonitorInterval();
   auto& manager = m_connManager.getCacheImpl()->getExpiryTaskManager();
   auto task = std::make_shared<FunctionExpiryTask>(
-      manager, [this]() { m_redundancySema.release(); });
+      manager, [this]() { redundancy_semaphore_.release(); });
 
   server_monitor_task_id_ =
       manager.schedule(std::move(task), std::chrono::seconds(1), interval);
@@ -156,14 +156,6 @@
   LOGFINE("ThinClientPoolHADM: Ending maintain redundancy thread.");
 }
 
-<<<<<<< HEAD
-=======
-int ThinClientPoolHADM::checkRedundancy(const ACE_Time_Value&, const void*) {
-  redundancy_semaphore_.release();
-  return 0;
-}
-
->>>>>>> d80dd328
 void ThinClientPoolHADM::destroy(bool keepAlive) {
   LOGDEBUG("ThinClientPoolHADM::destroy");
   if (!m_isDestroyed && !m_destroyPending) {
