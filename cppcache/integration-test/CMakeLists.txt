--- conflicted
+++ resolved
@@ -109,10 +109,7 @@
     PRIVATE
       ACE::ACE
       Boost::boost
-<<<<<<< HEAD
-=======
       Boost::iostreams
->>>>>>> d80dd328
       test-cppcache-utils
       _WarningsAsError
       _CppCodeCoverage
