--- conflicted
+++ resolved
@@ -735,40 +735,9 @@
 #endif
 
   setupCRTOutput();
-<<<<<<< HEAD
-  TimeBomb tb(&cleanup);
-=======
   auto timebomb = std::chrono::seconds{std::stoi(Utils::getEnv("TIMEBOMB"))};
   TimeBomb tb(timebomb, []() { gClientCleanup.trigger(); });
   tb.arm();
-
-  try {
-    g_programName = argv[0];
-    const ACE_TCHAR options[] = ACE_TEXT("s:m:");
-    ACE_Get_Opt cmd_opts(argc, argv, options);
-
-    int result = 0;
-
-    int workerId = 0;
-    int option = 0;
-    while ((option = cmd_opts()) != EOF) {
-      switch (option) {
-        case 's':
-          workerId = std::stoul(cmd_opts.opt_arg());
-          std::cout << "Using process id: " << workerId << "\n" << std::flush;
-          break;
-        case 'm':
-          g_coordinatorPid = std::stoul(cmd_opts.opt_arg());
-          std::cout << "Using coordinator id: " << g_coordinatorPid << "\n"
-                    << std::flush;
-          break;
-        default:
-          std::cout << "ignoring option: " << cmd_opts.last_option()
-                    << " with value " << cmd_opts.opt_arg() << "\n"
-                    << std::flush;
-      }
-    }
->>>>>>> 38760825
 
   g_programName = argv[0];
   bpo::options_description generic("Options");
@@ -815,12 +784,8 @@
     std::cout << "final worker id " << workerId << ", result " << result
               << "\n";
     std::cout << "before calling cleanup " << workerId << "\n";
-<<<<<<< HEAD
-
-    gClientCleanup.callClientCleanup();
-=======
+
     gClientCleanup.trigger();
->>>>>>> 38760825
     std::cout << "after calling cleanup\n";
     return result;
   } catch (dunit::TestException &te) {
