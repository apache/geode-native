
/*
 * Licensed to the Apache Software Foundation (ASF) under one or more
 * contributor license agreements.  See the NOTICE file distributed with
 * this work for additional information regarding copyright ownership.
 * The ASF licenses this file to You under the Apache License, Version 2.0
 * (the "License"); you may not use this file except in compliance with
 * the License.  You may obtain a copy of the License at
 *
 *      http://www.apache.org/licenses/LICENSE-2.0
 *
 * Unless required by applicable law or agreed to in writing, software
 * distributed under the License is distributed on an "AS IS" BASIS,
 * WITHOUT WARRANTIES OR CONDITIONS OF ANY KIND, either express or implied.
 * See the License for the specific language governing permissions and
 * limitations under the License.
 */

#ifdef USE_SMARTHEAP
#include <smrtheap.h>
#endif

#include <string>
#include <iostream>
#include <list>
#include <map>

#include <ace/Get_Opt.h>

#include <boost/asio.hpp>
#include <boost/process.hpp>
#include <boost/interprocess/mapped_region.hpp>

#ifdef _WIN32
#include <boost/interprocess/windows_shared_memory.hpp>
#else
#include <boost/interprocess/shared_memory_object.hpp>
#endif

#include "fw_spawn.hpp"
#include "fwklib/FwkException.hpp"

#define __DUNIT_NO_MAIN__
#include "fw_dunit.hpp"

namespace bip = boost::interprocess;

static std::string g_programName;
static uint32_t g_coordinatorPid = 0;

ClientCleanup gClientCleanup;

namespace dunit {

void setupCRTOutput() {
#ifdef _WIN32
#ifdef DEBUG
  int reportMode = _CRTDBG_MODE_FILE | _CRTDBG_MODE_WNDW;
  _CrtSetReportMode(_CRT_ASSERT, reportMode);
  _CrtSetReportFile(_CRT_ASSERT, _CRTDBG_FILE_STDERR);
  _CrtSetReportMode(_CRT_ERROR, reportMode);
  _CrtSetReportFile(_CRT_ERROR, _CRTDBG_FILE_STDERR);
  _CrtSetReportMode(_CRT_WARN, reportMode);
  _CrtSetReportFile(_CRT_WARN, _CRTDBG_FILE_STDERR);
  SetErrorMode(SEM_FAILCRITICALERRORS);
#endif
#endif
}

void getTimeStr(char *bufPtr, size_t sizeOfBuf) {
  ACE_TCHAR timestamp[64] = {0};  // only 35 needed here
  ACE::timestamp(timestamp, sizeof timestamp);
  // timestamp is like "Tue May 17 2005 12:54:22.546780"
  // for our purpose we just want "12:54:22.546780"
  strncpy(bufPtr, &timestamp[0], sizeOfBuf);
}

// some common values..
#define WORKER_STATE_READY 1
#define WORKER_STATE_DONE 2
#define WORKER_STATE_TASK_ACTIVE 3
#define WORKER_STATE_TASK_COMPLETE 4
#define WORKER_STATE_SCHEDULED 5

void log(std::string s, int lineno, const char *filename);

/** uniquely represent each different worker. */
class WorkerId {
 private:
  uint32_t m_id;
  static const char *m_idNames[];

 public:
  explicit WorkerId(uint32_t id) { m_id = id; }

  int getId() const { return m_id; }

  const char *getIdName() { return m_idNames[m_id]; }

  /** return the system id for this process */
  int getSystem() { return 1; }
  /** return the process id for this system. */
  int getProcOnSys() { return ((m_id % 2) == 0) ? 2 : 1; }
};

const char *WorkerId::m_idNames[] = {"none", "s1p1", "s1p2", "s2p1", "s2p2"};

/** method for letting Task discover its name through RTTI. */
std::string Task::typeName() { return std::string(typeid(*this).name()); }

typedef std::list<Task *> TaskList;

/** contains a queue of Task* for each WorkerId. */
class TaskQueues {
 private:
  std::map<int, TaskList> m_qmap;
  std::list<int> m_schedule;

  TaskQueues() : m_qmap(), m_schedule() {}

  void registerTask(WorkerId sId, Task *task) {
    m_qmap[sId.getId()].push_back(task);
    m_schedule.push_back(sId.getId());
  }

  Task *nextTask(WorkerId &sId) {
    TaskList *tasks = &(m_qmap[sId.getId()]);
    if (tasks->empty()) {
      return nullptr;
    }
    Task *task = tasks->front();
    if (task != nullptr) {
      char logmsg[1024] = {0};
      sprintf(logmsg, "received task: %s ", task->m_taskName.c_str());
      LOG(logmsg);
      tasks->pop_front();
    }
    return task;
  }

  int nextWorkerId() {
    if (m_schedule.empty()) {
      return 0;
    }
    int sId = m_schedule.front();
    char logmsg[1024] = {0};
    sprintf(logmsg, "Next worker id is : %d", sId);
    LOGCOORDINATOR(logmsg);
    m_schedule.pop_front();
    return sId;
  }

  static TaskQueues *taskQueues;

 public:
  static void addTask(WorkerId sId, Task *task) {
    if (taskQueues == nullptr) {
      taskQueues = new TaskQueues();
    }
    taskQueues->registerTask(sId, task);
  }

  static int getWorkerId() {
    ASSERT(taskQueues != nullptr, "failure to initialize fw_dunit module.");
    return taskQueues->nextWorkerId();
  }

  static Task *getTask(WorkerId sId) {
    ASSERT(taskQueues != nullptr, "failure to initialize fw_dunit module.");
    return taskQueues->nextTask(sId);
  }
};

TaskQueues *TaskQueues::taskQueues = nullptr;

/** register task with worker. */
void Task::init(int sId) { init(sId, false); }

void Task::init(int sId, bool isHeapAllocated) {
  m_isHeapAllocated = isHeapAllocated;
  m_id = sId;
  m_taskName = this->typeName();
  TaskQueues::addTask(WorkerId(sId), this);
}

class TestState {
 public:
  static const auto WORKER_COUNT = 4U;

  void reset();

  void setWorkerTimeout(int id, int seconds);

  int getWorkerTimeout(int id) const;

  void setWorkerState(int id, uint8_t state);

  int getWorkerState(int id) const;

  void setNextWorker(int id);

  int getNextWorker();

  void fail();

  bool failed() const;

  void terminate();

  bool terminated() const;

 private:
  bool failure_;
  bool terminate_;
  int next_worker_;
  int worker_timeout_[WORKER_COUNT];
  uint8_t worker_state_[WORKER_COUNT];
};

/** main framework entry */
class Dunit {
 private:
  static const auto MANAGED_STATE_SIZE = 1UL << 17UL;
  static Dunit *singleton;

  bool coordinator_;
  bip::mapped_region globals_region_;
#ifdef _WIN32
  bip::windows_shared_memory globals_shm_;
#else
  bip::shared_memory_object globals_shm_;
#endif
  bip::managed_shared_memory managed_state_;

  explicit Dunit(bool coordinator) : coordinator_(coordinator) {
    if (coordinator) {
      removeStates();

#ifdef _WIN32
      globals_shm_ =
          bip::windows_shared_memory{bip::create_only, getSharedName(),
                                     bip::read_write, sizeof(TestState)};
#else
      globals_shm_ = bip::shared_memory_object{
          bip::create_only, getSharedName(), bip::read_write};
      globals_shm_.truncate(sizeof(TestState));
#endif

      managed_state_ = bip::managed_shared_memory{
          bip::create_only, getManagedStateName(), MANAGED_STATE_SIZE};
    } else {
      using shared_memory =
#ifdef _WIN32
          bip::windows_shared_memory;
#else
          bip::shared_memory_object;
#endif

      globals_shm_ =
          shared_memory{bip::open_only, getSharedName(), bip::read_write};
      managed_state_ =
          bip::managed_shared_memory{bip::open_only, getManagedStateName()};
    }

    globals_region_ = bip::mapped_region{globals_shm_, bip::read_write};

    if (coordinator) {
      getState()->reset();
    }
  }

  ~Dunit() {
    if (coordinator_) {
      removeStates();
    }
  }

  static void removeStates() {
    bip::shared_memory_object::remove(getSharedName());
    bip::shared_memory_object::remove(getManagedStateName());
  }

  static const char *getSharedName() {
    static std::string name = std::string{std::getenv("TESTNAME")} + '.' +
                              std::to_string(g_coordinatorPid);
    return name.c_str();
  }

  static const char *getManagedStateName() {
    static std::string name = std::string{std::getenv("TESTNAME")} +
                              ".managed." + std::to_string(g_coordinatorPid);
    return name.c_str();
  }

 public:
  /** call this once just inside main... */
  static void init(bool coordinator) { singleton = new Dunit(coordinator); }

  /** return the already initialized singleton Dunit instance. */
  static Dunit *getSingleton() {
    ASSERT(singleton != nullptr, "singleton not created yet.");
    return singleton;
  }

  /** delete the existing singleton */
  static void close() {
    Dunit *tmp = singleton;
    singleton = nullptr;
    delete tmp;
  }

  TestState *getState() {
    return reinterpret_cast<TestState *>(globals_region_.get_address());
  }

  bip::managed_shared_memory &getManagedState() { return managed_state_; }
};

#define DUNIT dunit::Dunit::getSingleton()

Dunit *Dunit::singleton = nullptr;

void TestState::reset() {
  next_worker_ = 0;
  failure_ = false;
  terminate_ = false;

  for (auto i = 0U; i < WORKER_COUNT; ++i) {
    worker_state_[i] = 0;
    worker_timeout_[i] = -1;
  }
}

void TestState::setWorkerTimeout(int id, int seconds) {
  worker_timeout_[id - 1] = seconds;
}

int TestState::getWorkerTimeout(int id) const {
  return worker_timeout_[id - 1];
}

void TestState::setWorkerState(int id, uint8_t state) {
  worker_state_[id - 1] = state;
}

int TestState::getWorkerState(int id) const { return worker_state_[id - 1]; }

void TestState::setNextWorker(int id) { next_worker_ = id; }

int TestState::getNextWorker() { return next_worker_; }

void TestState::fail() { failure_ = true; }

bool TestState::failed() const { return failure_; }

void TestState::terminate() { terminate_ = true; }

bool TestState::terminated() const { return terminate_; }

void Task::setTimeout(int seconds) {
  auto state = DUNIT->getState();
  if (seconds > 0) {
    state->setWorkerTimeout(m_id, seconds);
  } else {
    state->setWorkerTimeout(m_id, TASK_TIMEOUT);
  }
}

class TestProcess : virtual public dunit::Manager {
 private:
  WorkerId m_sId;

 public:
  TestProcess(const std::string &cmdline, uint32_t id)
      : Manager(cmdline), m_sId(id) {}

  WorkerId &getWorkerId() { return m_sId; }

 protected:
 public:
  ~TestProcess() noexcept override = default;
};

/**
 * Container of TestProcess(es) held in driver. each represents one of the
 * legal WorkerIds spawned when TestDriver is created.
 */
class TestDriver {
 private:
  TestProcess *m_workers[4];

 public:
  TestDriver() {
    dunit::Dunit::init(true);
    fprintf(stdout, "Coordinator starting workers.\n");
    for (uint32_t i = 1; i < 5; i++) {
      std::string cmdline;
      auto profilerCmd = std::getenv("PROFILERCMD");
      if (profilerCmd != nullptr && profilerCmd[0] != '$' &&
          profilerCmd[0] != '\0') {
        // replace %d's in profilerCmd with PID and worker ID
        char cmdbuf[2048] = {0};
        auto now = std::chrono::time_point_cast<std::chrono::milliseconds>(
                       std::chrono::system_clock::now())
                       .time_since_epoch()
                       .count();
        ::sprintf(cmdbuf, profilerCmd, now, g_coordinatorPid, i);
        cmdline = std::string{cmdbuf} + ' ' + g_programName + " -s" +
                  std::to_string(i) + " -m" + std::to_string(g_coordinatorPid);
      } else {
        cmdline = g_programName + " -s" + std::to_string(i) + " -m" +
                  std::to_string(g_coordinatorPid);
      }
      fprintf(stdout, "%s\n", cmdline.c_str());
      m_workers[i - 1] = new TestProcess(cmdline, i);
    }
    fflush(stdout);
    // start each of the workers...
    for (uint32_t j = 1; j < 5; j++) {
      m_workers[j - 1]->doWork();
      std::this_thread::sleep_for(
          std::chrono::seconds(2));  // do not increase this to avoid precheckin
                                     // runs taking much longer.
    }
  }

  ~TestDriver() {
    // kill off any children that have not yet terminated.
    for (uint32_t i = 0; i < TestState::WORKER_COUNT;) {
      auto worker = m_workers[i++];
      if (worker->running() == 1) {
        delete worker;  // worker destructor should terminate process.
      }
    }
    dunit::Dunit::close();
  }

  int begin() {
    fprintf(stdout, "Coordinator started with pid %d\n",
            boost::this_process::get_id());
    fflush(stdout);
    waitForReady();
    // dispatch task...

    int nextWorker;
    auto state = DUNIT->getState();
    while ((nextWorker = TaskQueues::getWorkerId()) != 0) {
      WorkerId sId(nextWorker);
      state->setWorkerState(nextWorker, WORKER_STATE_SCHEDULED);
      fprintf(stdout, "Set next process to %s\n", sId.getIdName());
      fflush(stdout);

      state->setNextWorker(nextWorker);
      waitForCompletion(sId);
      // check special conditions.
      if (state->failed()) {
        state->terminate();
        waitForDone();
        return 1;
      }
    }

    // end all work..
    state->terminate();
    waitForDone();
    return 0;
  }

  /** wait for an individual worker to finish a task. */
  void waitForCompletion(WorkerId &sId) {
    auto id = sId.getId();
    auto state = DUNIT->getState();

    int secs = state->getWorkerTimeout(id);
    state->setWorkerTimeout(id, TASK_TIMEOUT);
    if (secs <= 0) {
      secs = TASK_TIMEOUT;
    }

    fprintf(stdout, "Waiting %d seconds for %s to finish task.\n", secs,
            sId.getIdName());
    fflush(stdout);
    auto end = std::chrono::steady_clock::now() + std::chrono::seconds{secs};
    while (state->getWorkerState(id) != WORKER_STATE_TASK_COMPLETE) {
      // sleep a bit..
      if (state->failed()) {
        return;
      }

      std::this_thread::sleep_for(std::chrono::milliseconds{100});
      checkWorkerDeath();
      auto now = std::chrono::steady_clock::now();
      if (now >= end) {
        handleTimeout(sId);
        break;
      }
    }
  }

  void handleTimeout() {
    fprintf(stdout, "Error: Timed out waiting for all workers to be ready.\n");
    fflush(stdout);

    auto state = DUNIT->getState();
    state->terminate();
    state->fail();
  }

  void handleTimeout(WorkerId &sId) {
    fprintf(stdout, "Error: Timed out waiting for %s to finish task.\n",
            sId.getIdName());
    fflush(stdout);

    auto state = DUNIT->getState();
    state->terminate();
    state->fail();
  }

  /** wait for all workers
   * to be done initializing. */
  void waitForReady() {
    auto state = DUNIT->getState();
    fprintf(stdout, "Waiting %d seconds for all workers to be ready.\n",
            TASK_TIMEOUT);
    fflush(stdout);

    auto end =
        std::chrono::steady_clock::now() + std::chrono::seconds{TASK_TIMEOUT};

    uint32_t readyCount = 0;
    while (readyCount < TestState::WORKER_COUNT) {
      fprintf(stdout, "Ready Count: %d\n", readyCount);
      fflush(stdout);

      if (state->failed()) {
        return;
      }

      std::this_thread::sleep_for(std::chrono::seconds{1});

      readyCount = 0;
      for (uint32_t i = 1; i < 5; i++) {
        int status = state->getWorkerState(i);
        if (status == WORKER_STATE_READY) {
          ++readyCount;
        }
      }

      checkWorkerDeath();
      auto now = std::chrono::steady_clock::now();
      if (now >= end) {
        handleTimeout();
        break;
      }
    }
  }

  /** wait for all workers to be destroyed. */
  void waitForDone() {
    auto state = DUNIT->getState();
    fprintf(stdout, "Waiting %d seconds for all workers to complete.\n",
            TASK_TIMEOUT);
    fflush(stdout);

    uint32_t doneCount = 0;
    auto end =
        std::chrono::steady_clock::now() + std::chrono::seconds{TASK_TIMEOUT};

    while (doneCount < TestState::WORKER_COUNT) {
      // if ( DUNIT->getFailed() ) return;
      // sleep a bit..
      std::this_thread::sleep_for(std::chrono::milliseconds{100});
      doneCount = 0;
      for (uint32_t i = 1; i < 5; i++) {
        int status = state->getWorkerState(i);
        if (status == WORKER_STATE_DONE) {
          ++doneCount;
        }
      }
      auto now = std::chrono::steady_clock::now();
      if (now >= end) {
        handleTimeout();
        break;
      }
    }
  }

  /** test to see that all the worker processes are still around, or throw
      a TestException so the driver doesn't get hung. */
  void checkWorkerDeath() {
    auto state = DUNIT->getState();
    for (uint32_t i = 0; i < TestState::WORKER_COUNT; i++) {
      if (!m_workers[i]->running()) {
        char msg[1000] = {0};
        sprintf(msg, "Error: Worker %s terminated prematurely.",
                m_workers[i]->getWorkerId().getIdName());
        LOG(msg);

        state->fail();
        state->terminate();
        FAIL(msg);
      }
    }
  }
};

class TestWorker {
 private:
  WorkerId m_sId;

 public:
  static WorkerId *procWorkerId;

  explicit TestWorker(int id) : m_sId(id) {
    procWorkerId = new WorkerId(id);
    dunit::Dunit::init(false);
    DUNIT->getState()->setWorkerState(m_sId.getId(), WORKER_STATE_READY);
    std::clog << "Started worker " << id << std::endl;
  }

  ~TestWorker() {
    DUNIT->getState()->setWorkerState(m_sId.getId(), WORKER_STATE_DONE);
    dunit::Dunit::close();
  }

  void begin() {
    auto state = DUNIT->getState();
    fprintf(stdout, "Worker %s started with pid %d\n", m_sId.getIdName(),
            boost::this_process::get_id());
    fflush(stdout);

    // consume tasks of this workers queue, only when it is his turn..
    while (!state->terminated()) {
      if (state->getNextWorker() == m_sId.getId()) {
        // set next worker to zero so I don't accidently run twice.
        state->setNextWorker(0);
        // do next task...
        Task *task = TaskQueues::getTask(m_sId);
        // perform task.
        if (task != nullptr) {
          state->setWorkerState(m_sId.getId(), WORKER_STATE_TASK_ACTIVE);
          try {
            task->doTask();
            if (task->m_isHeapAllocated) {
              delete task;
            }
            fflush(stdout);
            state->setWorkerState(m_sId.getId(), WORKER_STATE_TASK_COMPLETE);
          } catch (TestException te) {
            if (task->m_isHeapAllocated) {
              delete task;
            }
            te.print();
            handleError();
            return;
          } catch (...) {
            if (task->m_isHeapAllocated) {
              delete task;
            }
            LOG("Unhandled exception, terminating.");
            handleError();
            return;
          }
        }
      }

      std::this_thread::sleep_for(std::chrono::milliseconds{100});
    }
  }

  void handleError() {
    auto state = DUNIT->getState();

    state->fail();
    state->terminate();
    state->setWorkerState(m_sId.getId(), WORKER_STATE_TASK_COMPLETE);
  }
};

WorkerId *TestWorker::procWorkerId = nullptr;

void sleep(int millis) {
  if (millis == 0) {
    std::this_thread::yield();
  } else {
    std::this_thread::sleep_for(std::chrono::milliseconds{millis});
  }
}

void logCoordinator(std::string s, int lineno, const char * /*filename*/) {
  char buf[128] = {0};
  dunit::getTimeStr(buf, sizeof(buf));

  fprintf(stdout, "[TEST coordinator:pid(%d)] %s at line: %d\n",
          boost::this_process::get_id(), s.c_str(), lineno);
  fflush(stdout);
}

// log a message and print the worker id as well.. used by fw_helper with no
// worker id.
void log(std::string s, int lineno, const char * /*filename*/, int /*id*/) {
  char buf[128] = {0};
  dunit::getTimeStr(buf, sizeof(buf));

  fprintf(stdout, "[TEST 0:pid(%d)] %s at line: %d\n",
          boost::this_process::get_id(), s.c_str(), lineno);
  fflush(stdout);
}

// log a message and print the worker id as well..
void log(std::string s, int lineno, const char * /*filename*/) {
  char buf[128] = {0};
  dunit::getTimeStr(buf, sizeof(buf));

  fprintf(stdout, "[TEST %s %s:pid(%d)] %s at line: %d\n", buf,
          (dunit::TestWorker::procWorkerId
               ? dunit::TestWorker::procWorkerId->getIdName()
               : "coordinator"),
          boost::this_process::get_id(), s.c_str(), lineno);
  fflush(stdout);
}

void cleanup() { gClientCleanup.callClientCleanup(); }

int dmain(int argc, char *argv[]) {
#ifdef USE_SMARTHEAP
  MemRegisterTask();
#endif
  setupCRTOutput();
  TimeBomb tb(&cleanup);
  // tb->arm(); // leak this on purpose.
  try {
    g_programName = argv[0];
    const ACE_TCHAR options[] = ACE_TEXT("s:m:");
    ACE_Get_Opt cmd_opts(argc, argv, options);

    int result = 0;

    int workerId = 0;
    int option = 0;
    while ((option = cmd_opts()) != EOF) {
      switch (option) {
        case 's':
          workerId = std::stoul(cmd_opts.opt_arg());
          fprintf(stdout, "Using process id: %d\n", workerId);
          fflush(stdout);
          break;
        case 'm':
          g_coordinatorPid = std::stoul(cmd_opts.opt_arg());
          fprintf(stdout, "Using coordinator id: %d\n", g_coordinatorPid);
          fflush(stdout);
          break;
        default:
          fprintf(stdout, "ignoring option: %s  with value %s\n",
                  cmd_opts.last_option(), cmd_opts.opt_arg());
          fflush(stdout);
      }
    }

    if (g_coordinatorPid == 0) {
      g_coordinatorPid = boost::this_process::get_id();
    }

    if (workerId > 0) {
      dunit::TestWorker worker(workerId);
      worker.begin();
    } else {
      dunit::TestDriver tdriver;
      result = tdriver.begin();
      if (result == 0) {
        printf("#### All Tasks completed successfully. ####\n");
      } else {
        printf("#### FAILED. ####\n");
      }

      fflush(stdout);
    }
    printf("final worker id %d, result %d\n", workerId, result);
    printf("before calling cleanup %d \n", workerId);
    gClientCleanup.callClientCleanup();
    printf("after calling cleanup\n");
    return result;

  } catch (dunit::TestException &te) {
    te.print();
  } catch (apache::geode::client::testframework::FwkException &fe) {
    printf("Exception: %s\n", fe.what());
    fflush(stdout);
  } catch (std::exception &ex) {
    printf("Exception: system exception reached main: %s.\n", ex.what());
    fflush(stdout);
  } catch (...) {
    printf("Exception: unhandled/unidentified exception reached main.\n");
    fflush(stdout);
  }

  gClientCleanup.callClientCleanup();
  return 1;
}

/** entry point for test code modules to access the naming service. */
<<<<<<< HEAD
NamingContext *globals() { return DUNIT->globals(); }

}  // namespace dunit

namespace perf {

TimeStamp::TimeStamp(int64_t msec) : m_msec(msec) {}

TimeStamp::TimeStamp() {
  m_msec = std::chrono::time_point_cast<std::chrono::milliseconds>(
               std::chrono::system_clock::now())
               .time_since_epoch()
               .count();
}

TimeStamp::TimeStamp(const TimeStamp &other) : m_msec(other.m_msec) {}

TimeStamp &TimeStamp::operator=(const TimeStamp &other) {
  m_msec = other.m_msec;
  return *this;
}

TimeStamp::~TimeStamp() {}

int64_t TimeStamp::msec() const { return m_msec; }

void TimeStamp::msec(int64_t t) { m_msec = t; }

Record::Record(std::string testName, int64_t ops, const TimeStamp &start,
               const TimeStamp &stop)
    : m_testName(testName),
      m_operations(ops),
      m_startTime(start),
      m_stopTime(stop) {}

Record::Record()
    : m_testName(""), m_operations(0), m_startTime(0), m_stopTime(0) {}

Record::Record(const Record &other)
    : m_testName(other.m_testName),
      m_operations(other.m_operations),
      m_startTime(other.m_startTime),
      m_stopTime(other.m_stopTime) {}

Record &Record::operator=(const Record &other) {
  m_testName = other.m_testName;
  m_operations = other.m_operations;
  m_startTime = other.m_startTime;
  m_stopTime = other.m_stopTime;
  return *this;
}

void Record::write(apache::geode::client::DataOutput &output) {
  output.writeString(m_testName);
  output.writeInt(m_operations);
  output.writeInt(m_startTime.msec());
  output.writeInt(m_stopTime.msec());
}

void Record::read(apache::geode::client::DataInput &input) {
  m_testName = input.readString();
  m_operations = input.readInt64();
  m_startTime.msec(input.readInt64());
  m_stopTime.msec(input.readInt64());
}

Record::~Record() {}

int Record::elapsed() {
  return static_cast<int>(m_stopTime.msec() - m_startTime.msec());
}

int Record::perSec() {
  return static_cast<int>(((static_cast<double>(1000) * m_operations) /
                           static_cast<double>(elapsed())) +
                          0.5);
}

std::string Record::asString() {
  std::string tmp = m_testName;
  char *buf = new char[1000];
  sprintf(buf, " -- %d ops/sec, ", perSec());
  tmp += buf;
  sprintf(buf, "%d ops, ", static_cast<int>(m_operations));
  tmp += buf;
  sprintf(buf, "%d millis", elapsed());
  tmp += buf;
  return tmp;
}

PerfSuite::PerfSuite(const char *suiteName) : m_suiteName(suiteName) {}

void PerfSuite::addRecord(std::string testName, int64_t ops,
                          const TimeStamp &start, const TimeStamp &stop) {
  Record tmp(testName, ops, start, stop);
  fprintf(stdout, "[PerfSuite] %s\n", tmp.asString().c_str());
  fflush(stdout);
}

/** create a file in cwd, named "<suite>_results.<host>" */
void PerfSuite::save() {
  /* Currently having trouble with windows... not useful until the compare
     function is written anyway...

  apache::geode::client::DataOutput output;
  output.writeASCII( m_suiteName.c_str(), m_suiteName.length() );

  char hname[100];
  ACE_OS::hostname( hname, 100 );
  std::string fname = m_suiteName + "_results." + hname;

  output.writeASCII( hname );

  for( RecordMap::iterator iter = m_records.begin(); iter != m_records.end();
  iter++ ) {
    Record record = (*iter).second;
    record.write( output );
  }
  fprintf( stdout, "[PerfSuite] finished serializing results.\n" );
  fflush( stdout );

  fprintf( stdout, "[PerfSuite] writing results to %s\n", fname.c_str() );
  FILE* of = ACE_OS::fopen( fname.c_str(), "a+" );
  if ( of == 0 ) {
    FAIL( "failed to open result file handle for perfSuite." );
  }
  LOG( "opened perf output file for a+" );
  uint32_t len = 0;
  char* buf = (char*) output.getBuffer( &len );
  LOG( "got buffer." );
  ACE_OS::fwrite( buf, len, 1, of );
  LOG( "wrote buffer" );
  ACE_OS::fflush( of );
  LOG( "flushed of" );
  ACE_OS::fclose( of );
  LOG( "closed of" );
  fprintf( stdout, "[PerfSuite] finished saving results file %s\n",
  fname.c_str() );
  fflush( stdout );
  */
}

/** load data saved in $ENV{'baselines'} named "<suite>_baseline.<host>" */
void PerfSuite::compare() {
  /*
    char hname[100] = {0};
    ACE_OS::hostname(hname, 100);
    std::string fname = m_suiteName + "_baseline." + hname;
    */
}

ThreadLauncher::ThreadLauncher(int thrCount, Thread &thr)
    : m_thrCount(thrCount),
      m_initSemaphore((-1 * thrCount) + 1),
      m_startSemaphore(0),
      m_stopSemaphore((-1 * thrCount) + 1),
      m_cleanSemaphore(0),
      m_termSemaphore((-1 * thrCount) + 1),
      m_startTime(nullptr),
      m_stopTime(nullptr),
      m_threadDef(thr) {
  m_threadDef.init(this);
}

void ThreadLauncher::go() {
#ifdef WIN32
  int thrAttrs = THR_NEW_LWP | THR_JOINABLE;
#else
  int thrAttrs = THR_NEW_LWP | THR_JOINABLE | THR_INHERIT_SCHED;
#endif
  int res = m_threadDef.activate(thrAttrs, m_thrCount);
  ASSERT(res == 0, "Failed to start threads properly");
  m_initSemaphore.acquire();
  LOG("[ThreadLauncher] all threads ready.");
  m_startTime = new TimeStamp();
  m_startSemaphore.release(m_thrCount);
  m_stopSemaphore.acquire();
  m_stopTime = new TimeStamp();
  m_cleanSemaphore.release(m_thrCount);
  m_termSemaphore.acquire();
  LOG("[ThreadLauncher] joining threads.");
  m_threadDef.wait();
  LOG("[ThreadLauncher] all threads stopped.");
}

ThreadLauncher::~ThreadLauncher() {
  if (m_startTime) {
    delete m_startTime;
  }
  if (m_stopTime) {
    delete m_stopTime;
  }
}

int Thread::svc() {
  m_used = true;
  int res = 0;
  try {
    setup();  // do per thread setup
  } catch (...) {
    LOG("[Thread] unknown exception thrown in setup().");
    res = 1;
  }
  m_launcher->initSemaphore().release();
  m_launcher->startSemaphore().acquire();
  try {
    perftask();  // do measured iterations
  } catch (...) {
    LOG("[Thread] unknown exception thrown in perftask().");
    res = 2;
  }
  m_launcher->stopSemaphore().release();
  m_launcher->cleanSemaphore().acquire();
  try {
    cleanup();  // cleanup after thread.
  } catch (...) {
    LOG("[Thread] unknown exception thrown in cleanup()");
    res = 3;
  }
  m_launcher->termSemaphore().release();
  return res;
}

Semaphore::Semaphore(int count) : m_count{count} {}

Semaphore::~Semaphore() {}

void Semaphore::acquire(int t) {
  std::unique_lock<decltype(mutex_)> guard{mutex_};

  cv_.wait(guard, [this, t] { return m_count >= t; });
  m_count -= t;
}

void Semaphore::release(int t) {
  std::lock_guard<decltype(mutex_)> guard{mutex_};

  m_count += t;
  if (m_count > 0) {
    cv_.notify_all();
  }
}
=======
bip::managed_shared_memory &globals() { return DUNIT->getManagedState(); }
>>>>>>> ac6a9607

}  // namespace dunit<|MERGE_RESOLUTION|>--- conflicted
+++ resolved
@@ -799,251 +799,6 @@
 }
 
 /** entry point for test code modules to access the naming service. */
-<<<<<<< HEAD
-NamingContext *globals() { return DUNIT->globals(); }
-
-}  // namespace dunit
-
-namespace perf {
-
-TimeStamp::TimeStamp(int64_t msec) : m_msec(msec) {}
-
-TimeStamp::TimeStamp() {
-  m_msec = std::chrono::time_point_cast<std::chrono::milliseconds>(
-               std::chrono::system_clock::now())
-               .time_since_epoch()
-               .count();
-}
-
-TimeStamp::TimeStamp(const TimeStamp &other) : m_msec(other.m_msec) {}
-
-TimeStamp &TimeStamp::operator=(const TimeStamp &other) {
-  m_msec = other.m_msec;
-  return *this;
-}
-
-TimeStamp::~TimeStamp() {}
-
-int64_t TimeStamp::msec() const { return m_msec; }
-
-void TimeStamp::msec(int64_t t) { m_msec = t; }
-
-Record::Record(std::string testName, int64_t ops, const TimeStamp &start,
-               const TimeStamp &stop)
-    : m_testName(testName),
-      m_operations(ops),
-      m_startTime(start),
-      m_stopTime(stop) {}
-
-Record::Record()
-    : m_testName(""), m_operations(0), m_startTime(0), m_stopTime(0) {}
-
-Record::Record(const Record &other)
-    : m_testName(other.m_testName),
-      m_operations(other.m_operations),
-      m_startTime(other.m_startTime),
-      m_stopTime(other.m_stopTime) {}
-
-Record &Record::operator=(const Record &other) {
-  m_testName = other.m_testName;
-  m_operations = other.m_operations;
-  m_startTime = other.m_startTime;
-  m_stopTime = other.m_stopTime;
-  return *this;
-}
-
-void Record::write(apache::geode::client::DataOutput &output) {
-  output.writeString(m_testName);
-  output.writeInt(m_operations);
-  output.writeInt(m_startTime.msec());
-  output.writeInt(m_stopTime.msec());
-}
-
-void Record::read(apache::geode::client::DataInput &input) {
-  m_testName = input.readString();
-  m_operations = input.readInt64();
-  m_startTime.msec(input.readInt64());
-  m_stopTime.msec(input.readInt64());
-}
-
-Record::~Record() {}
-
-int Record::elapsed() {
-  return static_cast<int>(m_stopTime.msec() - m_startTime.msec());
-}
-
-int Record::perSec() {
-  return static_cast<int>(((static_cast<double>(1000) * m_operations) /
-                           static_cast<double>(elapsed())) +
-                          0.5);
-}
-
-std::string Record::asString() {
-  std::string tmp = m_testName;
-  char *buf = new char[1000];
-  sprintf(buf, " -- %d ops/sec, ", perSec());
-  tmp += buf;
-  sprintf(buf, "%d ops, ", static_cast<int>(m_operations));
-  tmp += buf;
-  sprintf(buf, "%d millis", elapsed());
-  tmp += buf;
-  return tmp;
-}
-
-PerfSuite::PerfSuite(const char *suiteName) : m_suiteName(suiteName) {}
-
-void PerfSuite::addRecord(std::string testName, int64_t ops,
-                          const TimeStamp &start, const TimeStamp &stop) {
-  Record tmp(testName, ops, start, stop);
-  fprintf(stdout, "[PerfSuite] %s\n", tmp.asString().c_str());
-  fflush(stdout);
-}
-
-/** create a file in cwd, named "<suite>_results.<host>" */
-void PerfSuite::save() {
-  /* Currently having trouble with windows... not useful until the compare
-     function is written anyway...
-
-  apache::geode::client::DataOutput output;
-  output.writeASCII( m_suiteName.c_str(), m_suiteName.length() );
-
-  char hname[100];
-  ACE_OS::hostname( hname, 100 );
-  std::string fname = m_suiteName + "_results." + hname;
-
-  output.writeASCII( hname );
-
-  for( RecordMap::iterator iter = m_records.begin(); iter != m_records.end();
-  iter++ ) {
-    Record record = (*iter).second;
-    record.write( output );
-  }
-  fprintf( stdout, "[PerfSuite] finished serializing results.\n" );
-  fflush( stdout );
-
-  fprintf( stdout, "[PerfSuite] writing results to %s\n", fname.c_str() );
-  FILE* of = ACE_OS::fopen( fname.c_str(), "a+" );
-  if ( of == 0 ) {
-    FAIL( "failed to open result file handle for perfSuite." );
-  }
-  LOG( "opened perf output file for a+" );
-  uint32_t len = 0;
-  char* buf = (char*) output.getBuffer( &len );
-  LOG( "got buffer." );
-  ACE_OS::fwrite( buf, len, 1, of );
-  LOG( "wrote buffer" );
-  ACE_OS::fflush( of );
-  LOG( "flushed of" );
-  ACE_OS::fclose( of );
-  LOG( "closed of" );
-  fprintf( stdout, "[PerfSuite] finished saving results file %s\n",
-  fname.c_str() );
-  fflush( stdout );
-  */
-}
-
-/** load data saved in $ENV{'baselines'} named "<suite>_baseline.<host>" */
-void PerfSuite::compare() {
-  /*
-    char hname[100] = {0};
-    ACE_OS::hostname(hname, 100);
-    std::string fname = m_suiteName + "_baseline." + hname;
-    */
-}
-
-ThreadLauncher::ThreadLauncher(int thrCount, Thread &thr)
-    : m_thrCount(thrCount),
-      m_initSemaphore((-1 * thrCount) + 1),
-      m_startSemaphore(0),
-      m_stopSemaphore((-1 * thrCount) + 1),
-      m_cleanSemaphore(0),
-      m_termSemaphore((-1 * thrCount) + 1),
-      m_startTime(nullptr),
-      m_stopTime(nullptr),
-      m_threadDef(thr) {
-  m_threadDef.init(this);
-}
-
-void ThreadLauncher::go() {
-#ifdef WIN32
-  int thrAttrs = THR_NEW_LWP | THR_JOINABLE;
-#else
-  int thrAttrs = THR_NEW_LWP | THR_JOINABLE | THR_INHERIT_SCHED;
-#endif
-  int res = m_threadDef.activate(thrAttrs, m_thrCount);
-  ASSERT(res == 0, "Failed to start threads properly");
-  m_initSemaphore.acquire();
-  LOG("[ThreadLauncher] all threads ready.");
-  m_startTime = new TimeStamp();
-  m_startSemaphore.release(m_thrCount);
-  m_stopSemaphore.acquire();
-  m_stopTime = new TimeStamp();
-  m_cleanSemaphore.release(m_thrCount);
-  m_termSemaphore.acquire();
-  LOG("[ThreadLauncher] joining threads.");
-  m_threadDef.wait();
-  LOG("[ThreadLauncher] all threads stopped.");
-}
-
-ThreadLauncher::~ThreadLauncher() {
-  if (m_startTime) {
-    delete m_startTime;
-  }
-  if (m_stopTime) {
-    delete m_stopTime;
-  }
-}
-
-int Thread::svc() {
-  m_used = true;
-  int res = 0;
-  try {
-    setup();  // do per thread setup
-  } catch (...) {
-    LOG("[Thread] unknown exception thrown in setup().");
-    res = 1;
-  }
-  m_launcher->initSemaphore().release();
-  m_launcher->startSemaphore().acquire();
-  try {
-    perftask();  // do measured iterations
-  } catch (...) {
-    LOG("[Thread] unknown exception thrown in perftask().");
-    res = 2;
-  }
-  m_launcher->stopSemaphore().release();
-  m_launcher->cleanSemaphore().acquire();
-  try {
-    cleanup();  // cleanup after thread.
-  } catch (...) {
-    LOG("[Thread] unknown exception thrown in cleanup()");
-    res = 3;
-  }
-  m_launcher->termSemaphore().release();
-  return res;
-}
-
-Semaphore::Semaphore(int count) : m_count{count} {}
-
-Semaphore::~Semaphore() {}
-
-void Semaphore::acquire(int t) {
-  std::unique_lock<decltype(mutex_)> guard{mutex_};
-
-  cv_.wait(guard, [this, t] { return m_count >= t; });
-  m_count -= t;
-}
-
-void Semaphore::release(int t) {
-  std::lock_guard<decltype(mutex_)> guard{mutex_};
-
-  m_count += t;
-  if (m_count > 0) {
-    cv_.notify_all();
-  }
-}
-=======
 bip::managed_shared_memory &globals() { return DUNIT->getManagedState(); }
->>>>>>> ac6a9607
 
 }  // namespace dunit