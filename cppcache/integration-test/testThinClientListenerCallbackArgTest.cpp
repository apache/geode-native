--- conflicted
+++ resolved
@@ -228,15 +228,10 @@
     auto serializationRegistry =
         CacheRegionHelper::getCacheImpl(cacheHelper->getCache().get())
             ->getSerializationRegistry();
-<<<<<<< HEAD
-    serializationRegistry->addType(Portfolio::createDeserializable);
-    serializationRegistry->addType(Position::createDeserializable);
-=======
     serializationRegistry->addDataSerializableType(
         Portfolio::createDeserializable, 3);
     serializationRegistry->addDataSerializableType(
         Position::createDeserializable, 2);
->>>>>>> 9a8751fb
     reg1Listener1 = std::make_shared<CallbackListener>();
     callBackPortFolioPtr = std::make_shared<Portfolio>(1, 0, nullptr);
 
@@ -253,8 +248,6 @@
 
     callBackStrPtr = CacheableString::create("Gemstone's Callback");
 
-<<<<<<< HEAD
-=======
     auto serializationRegistry =
         CacheRegionHelper::getCacheImpl(cacheHelper->getCache().get())
             ->getSerializationRegistry();
@@ -263,7 +256,6 @@
     serializationRegistry->addDataSerializableType(
         Position::createDeserializable, 2);
 
->>>>>>> 9a8751fb
     createPooledRegion(regionNames[0], false /*ack mode*/, locatorsG,
                        "__TEST_POOL1__", true /*client notification*/);
   }
