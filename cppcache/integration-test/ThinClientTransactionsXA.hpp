/*
 * Licensed to the Apache Software Foundation (ASF) under one or more
 * contributor license agreements.  See the NOTICE file distributed with
 * this work for additional information regarding copyright ownership.
 * The ASF licenses this file to You under the Apache License, Version 2.0
 * (the "License"); you may not use this file except in compliance with
 * the License.  You may obtain a copy of the License at
 *
 *      http://www.apache.org/licenses/LICENSE-2.0
 *
 * Unless required by applicable law or agreed to in writing, software
 * distributed under the License is distributed on an "AS IS" BASIS,
 * WITHOUT WARRANTIES OR CONDITIONS OF ANY KIND, either express or implied.
 * See the License for the specific language governing permissions and
 * limitations under the License.
 */

#pragma once

#ifndef GEODE_INTEGRATION_TEST_THINCLIENTTRANSACTIONSXA_H_
#define GEODE_INTEGRATION_TEST_THINCLIENTTRANSACTIONSXA_H_

#include "fw_dunit.hpp"

#include <string>
#include <geode/TransactionId.hpp>
#include <geode/CacheTransactionManager.hpp>

#define ROOT_NAME "ThinClientTransactionsXA"
#define ROOT_SCOPE DISTRIBUTED_ACK

#include "CacheHelper.hpp"

#include "util/concurrent/binary_semaphore.hpp"

namespace {  // NOLINT(google-build-namespaces)

using apache::geode::client::binary_semaphore;
using apache::geode::client::CacheableKey;
using apache::geode::client::CacheableString;
using apache::geode::client::CacheHelper;
using apache::geode::client::CacheServerException;
using apache::geode::client::CacheTransactionManager;
using apache::geode::client::EntryExistsException;
using apache::geode::client::EntryNotFoundException;
using apache::geode::client::IllegalStateException;
using apache::geode::client::Properties;
using apache::geode::client::TransactionException;
using apache::geode::client::TransactionId;

#define CLIENT1 s1p1
#define CLIENT2 s1p2
#define SERVER1 s2p1
#define SERVER2 s2p2
#define CREATE_TWICE_KEY "__create_twice_key"
#define CREATE_TWICE_VALUE "__create_twice_value"
CacheHelper* cacheHelper = nullptr;
static bool isLocalServer = false;
static bool isLocator = false;
static int numberOfLocators = 0;

const std::string locatorsG =
    CacheHelper::getLocatorHostPort(isLocator, isLocalServer, numberOfLocators);

void initClient(const bool isthinClient) {
  if (cacheHelper == nullptr) {
    auto config = Properties::create();
    config->insert("suspended-tx-timeout", std::chrono::seconds(1));
    cacheHelper = new CacheHelper(isthinClient, config);
  }
  ASSERT(cacheHelper, "Failed to create a CacheHelper client instance.");
}

void cleanProc() {
  if (cacheHelper != nullptr) {
    delete cacheHelper;
    cacheHelper = nullptr;
  }
}

CacheHelper* getHelper() {
  ASSERT(cacheHelper != nullptr, "No cacheHelper initialized.");
  return cacheHelper;
}

void _verifyEntry(const char* name, const char* key, const char* val,
                  bool noKey) {
  // Verify key and value exist in this region, in this process.
  const char* value = val ? val : "";
  std::string msg;
  if (noKey) {
    msg =
        std::string("Verify key ") + key + " does not exist in region " + name;
  } else if (!val) {
    msg = std::string("Verify value for key ") + key +
          " does not exist in region " + name;
  } else {
    msg = std::string("Verify value for key ") + key + " is: " + value +
          " in region " + name;
  }
  LOG(msg);

  auto regPtr = getHelper()->getRegion(name);
  ASSERT(regPtr != nullptr, "Region not found.");

  auto keyPtr = CacheableKey::create(key);

  // if the region is no ack, then we may need to wait...
  if (noKey == false) {  // need to find the key!
    ASSERT(regPtr->containsKey(keyPtr), "Key not found in region.");
  }
  if (val != nullptr) {  // need to have a value!
    ASSERT(regPtr->containsValueForKey(keyPtr), "Value not found in region.");
  }

  // loop up to MAX times, testing condition
  uint32_t MAX = 100;
  uint32_t SLEEP = 10;  // milliseconds
  uint32_t containsKeyCnt = 0;
  uint32_t containsValueCnt = 0;
  uint32_t testValueCnt = 0;

  for (int i = MAX; i >= 0; i--) {
    if (noKey) {
      if (regPtr->containsKey(keyPtr)) {
        containsKeyCnt++;
      } else {
        break;
      }
      ASSERT(containsKeyCnt < MAX, "Key found in region.");
    }
    if (val == nullptr) {
      if (regPtr->containsValueForKey(keyPtr)) {
        containsValueCnt++;
      } else {
        break;
      }
      ASSERT(containsValueCnt < MAX, "Value found in region.");
    }

    if (val != nullptr) {
      auto checkPtr =
          std::dynamic_pointer_cast<CacheableString>(regPtr->get(keyPtr));

      ASSERT(checkPtr != nullptr, "Value Ptr should not be null.");
      LOG("In verify loop, get returned " + checkPtr->value() + " for key " +
          key);

      if (strcmp(checkPtr->value().c_str(), value) != 0) {
        testValueCnt++;
      } else {
        break;
      }
      ASSERT(testValueCnt < MAX, "Incorrect value found.");
    }
    dunit::sleep(SLEEP);
  }
}

#define verifyEntry(x, y, z) _verifyEntry(x, y, z, __LINE__)

void _verifyEntry(const char* name, const char* key, const char* val,
                  int line) {
  LOG(std::string("verifyEntry() called from ") + std::to_string(line) + "\n");
  _verifyEntry(name, key, val, false);
  LOG("Entry verified.");
}

void createRegion(const char* name, bool ackMode, const char* endpoints,
                  bool clientNotificationEnabled = false,
                  bool cachingEnable = true) {
  LOG("createRegion() entered.");
  std::cout << "Creating region --  " << name << " ackMode is " << ackMode
            << "\n"
            << std::flush;
  auto regPtr = getHelper()->createRegion(name, ackMode, cachingEnable, nullptr,
                                          endpoints, clientNotificationEnabled);
  ASSERT(regPtr != nullptr, "Failed to create region.");
  LOG("Region created.");
}
void createPooledRegion(const std::string& name, bool ackMode,
                        const std::string& locators,
                        const std::string& poolname,
                        bool clientNotificationEnabled = false,
                        bool cachingEnable = true) {
  LOG("createRegion_Pool() entered.");
<<<<<<< HEAD
  fprintf(stdout, "Creating region --  %s  ackMode is %d\n", name.c_str(),
          ackMode);
  fflush(stdout);
=======
  std::cout << "Creating region --  " << name << " ackMode is " << ackMode
            << "\n"
            << std::flush;
>>>>>>> 8db6a341
  auto regPtr =
      getHelper()->createPooledRegion(name, ackMode, locators, poolname,
                                      cachingEnable, clientNotificationEnabled);
  ASSERT(regPtr != nullptr, "Failed to create region.");
  LOG("Pooled Region created.");
}

void createPooledRegionSticky(const std::string& name, bool ackMode,
                              const std::string& locators,
                              const std::string& poolname,
                              bool clientNotificationEnabled = false,
                              bool cachingEnable = true) {
  LOG("createRegion_Pool() entered.");
<<<<<<< HEAD
  fprintf(stdout, "Creating region --  %s  ackMode is %d\n", name.c_str(),
          ackMode);
  fflush(stdout);
=======
  std::cout << "Creating region --  " << name << " ackMode is " << ackMode
            << "\n"
            << std::flush;
>>>>>>> 8db6a341
  auto regPtr = getHelper()->createPooledRegionSticky(
      name, ackMode, locators, poolname, cachingEnable,
      clientNotificationEnabled);
  ASSERT(regPtr != nullptr, "Failed to create region.");
  LOG("Pooled Region created.");
}

void createEntry(const char* name, const char* key, const char* value) {
  LOG("createEntry() entered.");
  std::cout << "Creating entry -- key: " << key << " value: " << value
            << " in region " << name << "\n"
            << std::flush;
  // Create entry, verify entry is correct
  auto keyPtr = CacheableKey::create(key);
  auto valPtr = CacheableString::create(value);

  auto regPtr = getHelper()->getRegion(name);
  ASSERT(regPtr != nullptr, "Region not found.");

  ASSERT(!regPtr->containsKey(keyPtr),
         "Key should not have been found in region.");
  ASSERT(!regPtr->containsValueForKey(keyPtr),
         "Value should not have been found in region.");

  // regPtr->create( keyPtr, valPtr );
  regPtr->put(keyPtr, valPtr);
  LOG("Created entry.");

  // verifyEntry( name, key, value );
  LOG("Entry created.");
}
void createEntryTwice(const char* name, const char* key, const char* value) {
  LOG("createEntryTwice() entered.");
  LOG(std::string("Creating entry -- key: ") + key + " value : " + value +
      " in region " + name);
  auto keyPtr = CacheableKey::create(key);
  auto valPtr = CacheableString::create(value);
  auto regPtr = getHelper()->getRegion(name);
  regPtr->create(keyPtr, valPtr);
  try {
    regPtr->create(keyPtr, valPtr);
  } catch (const EntryExistsException& geodeExcp) {
    LOG(geodeExcp.what());
    LOG("createEntryTwice() Clean Exit.");
    return;
  }
  ASSERT(false,
         "Creating key twice is not allowed and while doing that exception was "
         "not thrown");
  return;  // This return will never reach
}

void updateEntry(const char* name, const char* key, const char* value) {
  LOG("updateEntry() entered.");
  std::cout << "Updating entry -- key: " << key << " value: " << value
            << " in region " << name << "\n"
            << std::flush;
  // Update entry, verify entry is correct
  auto keyPtr = CacheableKey::create(key);
  auto valPtr = CacheableString::create(value);

  auto regPtr = getHelper()->getRegion(name);
  ASSERT(regPtr != nullptr, "Region not found.");

  ASSERT(regPtr->containsKey(keyPtr), "Key should have been found in region.");
  ASSERT(regPtr->containsValueForKey(keyPtr),
         "Value should have been found in region.");

  regPtr->put(keyPtr, valPtr);
  LOG("Put entry.");

  verifyEntry(name, key, value);
  LOG("Entry updated.");
}

void doGetAgain(const char* name, const char* key, const char* value) {
  LOG("doGetAgain() entered.");
  std::cout << "get for entry -- key: " << key << " expecting value: " << value
            << " in region " << name << "\n"
            << std::flush;
  // Get entry created in Process A, verify entry is correct
  auto keyPtr = CacheableKey::create(key);

  auto regPtr = getHelper()->getRegion(name);
  std::cout << "get  region name " << regPtr->getName() << "\n" << std::flush;
  ASSERT(regPtr != nullptr, "Region not found.");

  auto checkPtr = std::dynamic_pointer_cast<CacheableString>(
      regPtr->get(keyPtr));  // force a netsearch

  if (checkPtr != nullptr) {
    LOG("checkPtr is not null");
    LOG(std::string("In doGetAgain, get returned ") + checkPtr->value() +
        " for key  " + key);
  } else {
    LOG("checkPtr is nullptr");
  }
  verifyEntry(name, key, value);
  LOG("GetAgain complete.");
}

void doNetsearch(const char* name, const char* key, const char* value) {
  LOG("doNetsearch() entered.");
  std::cout << "Netsearching for entry -- key: " << key
            << " expecting value: " << value << " in region " << name << "\n"
            << std::flush;
  static int count = 0;
  // Get entry created in Process A, verify entry is correct
  auto keyPtr = CacheableKey::create(key);

  auto regPtr = getHelper()->getRegion(name);
  std::cout << "netsearch region " << regPtr->getName() << "\n" << std::flush;

  ASSERT(regPtr != nullptr, "Region not found.");

  if (count == 0) {
    ASSERT(!regPtr->containsKey(keyPtr),
           "Key should not have been found in region.");
    ASSERT(!regPtr->containsValueForKey(keyPtr),
           "Value should not have been found in region.");
    count++;
  }
  auto checkPtr = std::dynamic_pointer_cast<CacheableString>(
      regPtr->get(keyPtr));  // force a netsearch

  if (checkPtr != nullptr) {
    LOG("checkPtr is not null");
    LOG(std::string("In net search, get returned ") + checkPtr->value() +
        " for key " + key);
  } else {
    LOG("checkPtr is nullptr");
  }
  verifyEntry(name, key, value);
  LOG("Netsearch complete.");
}

const char* keys[] = {"Key-1", "Key-2", "Key-3", "Key-4",
                      "Key-5", "Key-6", "Key-7"};
const char* vals[] = {"Value-1", "Value-2", "Value-3", "Value-4",
                      "Value-5", "Value-6", "Value-7"};
const char* nvals[] = {"New Value-1", "New Value-2", "New Value-3",
                       "New Value-4", "New Value-5", "New Value-6",
                       "New Value-7"};

const char* regionNames[] = {"DistRegionAck", "not-used", "not-used"};

const bool USE_ACK = true;
const bool NO_ACK = false;
#include "LocatorHelper.hpp"
#define THREADERRORCHECK(x, y) \
  do {                         \
    if (!(x)) {                \
<<<<<<< HEAD
      failed_ = true;          \
      error_ = y;              \
      return;                  \
=======
      m_isFailed = true;       \
      m_error = y;             \
      return -1;               \
>>>>>>> 8db6a341
    }                          \
  } while (0)

class SuspendTransactionThread {
 public:
  SuspendTransactionThread(bool sleep, binary_semaphore& event)
      : sleep_{sleep}, tx_{nullptr}, sem_(event) {}

<<<<<<< HEAD
  void run() {
    char buf[1024];
    sprintf(buf, " In SuspendTransactionThread");
    LOG(buf);
=======
  int svc(void) override {
    LOG(" In SuspendTransactionThread");
>>>>>>> 8db6a341

    auto txm = getHelper()->getCache()->getCacheTransactionManager();

    txm->begin();

    createEntry(regionNames[0], keys[4], vals[4]);

    tx_ = &txm->getTransactionId();

    if (sleep_) {
      sem_.acquire();
      std::this_thread::sleep_for(std::chrono::seconds{5});
    }

<<<<<<< HEAD
    tx_ = &txm->suspend();
    sprintf(buf, " Out SuspendTransactionThread");
    LOG(buf);
=======
    m_suspendedTransaction = &txManager->suspend();
    LOG(" Out SuspendTransactionThread");
>>>>>>> 8db6a341

    getHelper()
        ->getCache()
        ->getPoolManager()
        .find("__TESTPOOL1_")
        ->releaseThreadLocalConnection();
  }

  void start() {
    thread_ = std::thread{[this]() { run(); }};
  }

  void stop() {
    if (thread_.joinable()) {
      thread_.join();
    }
  }

  TransactionId& getSuspendedTx() { return *tx_; }

 protected:
  bool sleep_;
  TransactionId* tx_;
  std::thread thread_;
  binary_semaphore& sem_;
};
<<<<<<< HEAD
=======
class ResumeTransactionThread : public ACE_Task_Base {
 private:
  TransactionId& m_suspendedTransaction;
  bool m_commit;
  bool m_tryResumeWithSleep;
  bool m_isFailed;
  std::string m_error;
  ACE_Auto_Event* m_txEvent;
>>>>>>> 8db6a341

class ResumeTransactionThread {
 public:
  ResumeTransactionThread(TransactionId& suspendedTransaction, bool commit,
<<<<<<< HEAD
                          bool tryResumeWithSleep, binary_semaphore& event)
      : commit_{commit},
        sleep_{tryResumeWithSleep},
        failed_{false},
        tx_{suspendedTransaction},
        sem_{event} {}

  void run() {
=======
                          bool tryResumeWithSleep, ACE_Auto_Event* txEvent)
      : m_suspendedTransaction(suspendedTransaction),
        m_commit(commit),
        m_tryResumeWithSleep(tryResumeWithSleep),
        m_isFailed(false),
        m_txEvent(txEvent) {}

  int svc(void) override {
>>>>>>> 8db6a341
    LOG("In ResumeTransactionThread");

    auto regPtr0 = getHelper()->getRegion(regionNames[0]);
    THREADERRORCHECK(regPtr0 != nullptr,
                     "In ResumeTransactionThread - Region not found.");

    auto keyPtr4 = CacheableKey::create(keys[4]);
    auto keyPtr5 = CacheableKey::create(keys[5]);
    auto keyPtr6 = CacheableKey::create(keys[6]);

    THREADERRORCHECK(!regPtr0->containsKeyOnServer(keyPtr4),
                     "In ResumeTransactionThread - Key should not have been "
                     "found in region.");

    auto txm = getHelper()->getCache()->getCacheTransactionManager();
    if (sleep_) {
      THREADERRORCHECK(!txm->isSuspended(tx_),
                       "In ResumeTransactionThread - the transaction should "
                       "NOT be in suspended state");
    } else {
      THREADERRORCHECK(txm->isSuspended(tx_),
                       "In ResumeTransactionThread - the transaction should be "
                       "in suspended state");
    }

    THREADERRORCHECK(
        txm->exists(tx_),
        "In ResumeTransactionThread - the transaction should exist");

    if (sleep_) {
      sem_.release();
      txm->tryResume(tx_, std::chrono::seconds{30});
    } else {
      txm->resume(tx_);
    }

    THREADERRORCHECK(
        regPtr0->containsKeyOnServer(keyPtr4),
        "In ResumeTransactionThread - Key should have been found in region.");

    if (commit_) {
      txm->prepare();
      txm->commit();
      THREADERRORCHECK(
          regPtr0->containsKeyOnServer(keyPtr4),
          "In ResumeTransactionThread - Key should have been found in region.");
    } else {
      txm->prepare();
      txm->rollback();
      THREADERRORCHECK(!regPtr0->containsKeyOnServer(keyPtr4),
                       "In ResumeTransactionThread - Key should not have been "
                       "found in region.");
    }

    if (commit_) {
      regPtr0->destroy(keyPtr4);

      THREADERRORCHECK(!regPtr0->containsKeyOnServer(keyPtr4),
                       "In ResumeTransactionThread - Key should not have been "
                       "found in region.");
    } else {
      try {
        regPtr0->destroy(keyPtr4);
        FAIL("Should have got EntryNotFoundException for keyPtr4");
      } catch (EntryNotFoundException& /*ex*/) {
        LOG("Got expected EntryNotFoundException for keyPtr4");
      }
    }

    getHelper()
        ->getCache()
        ->getPoolManager()
        .find("__TESTPOOL1_")
        ->releaseThreadLocalConnection();
<<<<<<< HEAD
    LOG("Out ResumeTransactionThread");
  }

  void start() {
    thread_ = std::thread{[this]() { run(); }};
  }

  void stop() {
    if (thread_.joinable()) {
      thread_.join();
    }
  }

  bool isFailed() { return failed_; }
  const std::string& getError() { return error_; }

 protected:
  bool commit_;
  bool sleep_;
  bool failed_;
  std::string error_;
  TransactionId& tx_;
  std::thread thread_;
  binary_semaphore& sem_;
=======
    LOG(" Out ResumeTransactionThread");
    return 0;
  }
  void start() { activate(); }
  void stop() { wait(); }
  bool isFailed() { return m_isFailed; }
  std::string getError() { return m_error; }
>>>>>>> 8db6a341
};

DUNIT_TASK_DEFINITION(SERVER1, CreateServer1)
  {
    if (isLocalServer) CacheHelper::initServer(1);
    LOG("SERVER1 started");
  }
END_TASK_DEFINITION

DUNIT_TASK_DEFINITION(CLIENT1, SuspendResumeCommit)
  {
    auto txManager = getHelper()->getCache()->getCacheTransactionManager();
    auto regPtr0 = getHelper()->getRegion(regionNames[0]);
    ASSERT(regPtr0 != nullptr, "In SuspendResumeCommit - Region not found.");

    auto keyPtr4 = CacheableKey::create(keys[4]);
    auto keyPtr5 = CacheableKey::create(keys[5]);
    auto keyPtr6 = CacheableKey::create(keys[6]);

    txManager->begin();
    createEntry(regionNames[0], keys[4], vals[4]);
    auto& m_suspendedTransaction = txManager->suspend();

    ASSERT(
        !regPtr0->containsKeyOnServer(keyPtr4),
        "In SuspendResumeCommit - Key should not have been found in region.");

    ASSERT(txManager->isSuspended(m_suspendedTransaction),
           "In SuspendResumeCommit - the transaction should be in suspended "
           "state");
    ASSERT(txManager->exists(m_suspendedTransaction),
           "In SuspendResumeCommit - the transaction should exist");

    txManager->resume(m_suspendedTransaction);

    ASSERT(
        !txManager->tryResume(m_suspendedTransaction),
        "SuspendResumeRollback: Transaction shouldnt have been resumed again");
    ASSERT(regPtr0->containsKeyOnServer(keyPtr4),
           "In SuspendResumeCommit - Key should have been found in region.");

    txManager->prepare();
    txManager->commit();
    ASSERT(regPtr0->containsKeyOnServer(keyPtr4),
           "In SuspendResumeCommit - Key should have been found in region.");

    regPtr0->destroy(keyPtr4);

    ASSERT(!txManager->isSuspended(m_suspendedTransaction),
           "In SuspendResumeCommit the transaction should NOT present");
    ASSERT(!txManager->exists(m_suspendedTransaction),
           "In SuspendResumeCommit - the transaction should NOT exist");
    ASSERT(!txManager->tryResume(m_suspendedTransaction),
           "In SuspendResumeCommit - the transaction should NOT have been "
           "resumed");

    bool resumeExc = false;
    try {
      txManager->resume(m_suspendedTransaction);
    } catch (const IllegalStateException&) {
      resumeExc = true;
    }

    ASSERT(resumeExc,
           "SuspendResumeCommit: Transaction shouldnt have been resumed");

    bool threwTransactionException = false;
    try {
      txManager->suspend();
    } catch (const TransactionException&) {
      threwTransactionException = true;
    }
    ASSERT(threwTransactionException,
           "SuspendResumeCommit: Transaction shouldnt have been suspended");
  }
END_TASK_DEFINITION

DUNIT_TASK_DEFINITION(CLIENT1, SuspendTimeOut)
  {
    auto txManager = getHelper()->getCache()->getCacheTransactionManager();
    auto keyPtr4 = CacheableKey::create(keys[4]);
    auto keyPtr5 = CacheableKey::create(keys[5]);

    auto regPtr0 = getHelper()->getRegion(regionNames[0]);
    ASSERT(regPtr0 != nullptr, "In SuspendTimeOut - Region not found.");

    txManager->begin();
    createEntry(regionNames[0], keys[4], vals[4]);
    auto& tid1 = txManager->suspend();

    txManager->begin();
    createEntry(regionNames[0], keys[5], vals[5]);
    auto& tid2 = txManager->suspend();

    txManager->resume(tid1);
    createEntry(regionNames[0], keys[6], vals[6]);
    txManager->prepare();
    txManager->commit();

    ASSERT(txManager->isSuspended(tid2),
           "In SuspendTimeOut the transaction should be present");
    ASSERT(txManager->exists(tid2),
           "In SuspendTimeOut - the transaction should exist");

    ASSERT(regPtr0->containsKeyOnServer(keyPtr4),
           "In SuspendTimeOut - Key should have been found in region.");
    ASSERT(!regPtr0->containsKeyOnServer(keyPtr5),
           "In SuspendTimeOut - Key should not have been found in region.");

    std::this_thread::sleep_for(std::chrono::seconds(65));
    ASSERT(!txManager->tryResume(tid2),
           "In SuspendTimeOut - the transaction should NOT have been resumed");
    ASSERT(!txManager->isSuspended(tid2),
           "In SuspendTimeOut the transaction should NOT present");
    ASSERT(!txManager->exists(tid2),
           "In SuspendTimeOut - the transaction should NOT exist");
  }
END_TASK_DEFINITION

DUNIT_TASK_DEFINITION(CLIENT1, SuspendResumeRollback)
  {
    auto txManager = getHelper()->getCache()->getCacheTransactionManager();
    auto keyPtr4 = CacheableKey::create(keys[4]);
    auto keyPtr5 = CacheableKey::create(keys[5]);
    auto keyPtr6 = CacheableKey::create(keys[6]);

    auto regPtr0 = getHelper()->getRegion(regionNames[0]);
    ASSERT(regPtr0 != nullptr, "In SuspendResumeRollback - Region not found.");

    txManager->begin();
    createEntry(regionNames[0], keys[4], vals[4]);
    auto& m_suspendedTransaction = txManager->suspend();

    ASSERT(
        !regPtr0->containsKeyOnServer(keyPtr4),
        "In SuspendResumeRollback - Key should not have been found in region.");

    ASSERT(txManager->isSuspended(m_suspendedTransaction),
           "In SuspendResumeRollback the transaction should be in suspended "
           "state");
    ASSERT(txManager->exists(m_suspendedTransaction),
           "In SuspendResumeRollback - the transaction should exist");

    txManager->resume(m_suspendedTransaction);

    ASSERT(regPtr0->containsKeyOnServer(keyPtr4),
           "In SuspendResumeRollback - Key should have been found in region.");

    txManager->prepare();
    txManager->rollback();
    ASSERT(
        !regPtr0->containsKeyOnServer(keyPtr4),
        "In SuspendResumeRollback - Key should not have been found in region.");

    try {
      regPtr0->destroy(keyPtr4);
      FAIL("Should have got EntryNotFoundException for keyPtr4");
    } catch (EntryNotFoundException& /*ex*/) {
      LOG("Got expected EntryNotFoundException for keyPtr4");
    }

    ASSERT(!txManager->isSuspended(m_suspendedTransaction),
           "In SuspendResumeRollback the transaction should NOT present");
    ASSERT(!txManager->exists(m_suspendedTransaction),
           "In SuspendResumeRollback - the transaction should NOT exist");
    ASSERT(!txManager->tryResume(m_suspendedTransaction),
           "In SuspendResumeRollback - the transaction should NOT have been "
           "resumed");
    bool resumeExc = false;
    try {
      txManager->resume(m_suspendedTransaction);
    } catch (const IllegalStateException&) {
      resumeExc = true;
    }

    ASSERT(resumeExc,
           "SuspendResumeRollback: Transaction shouldnt have been resumed");
  }
END_TASK_DEFINITION
DUNIT_TASK_DEFINITION(CLIENT1, SuspendResumeInThread)
  {
<<<<<<< HEAD
    LOG("Start suspend thread  and resume thread and rollback immediately");
    {
      binary_semaphore event{0};
      SuspendTransactionThread suspend{false, event};

      suspend.start();
      std::this_thread::sleep_for(std::chrono::seconds{2});

      ResumeTransactionThread resume{suspend.getSuspendedTx(), false, false,
                                     event};
      resume.start();

      suspend.stop();
      resume.stop();
    }

    LOG("Start suspend thread  and resume thread and commit immediately");
    {
      binary_semaphore event{0};
      SuspendTransactionThread suspend{false, event};

      suspend.start();
      std::this_thread::sleep_for(std::chrono::seconds{2});
=======
    // start suspend thread  and resume thread and rollback immedidately
    LOG("start suspend thread  and resume thread and rollback immedidately");
    ACE_Auto_Event txEvent;

    SuspendTransactionThread* suspendTh =
        new SuspendTransactionThread(false, &txEvent);
    suspendTh->activate();
    std::this_thread::sleep_for(std::chrono::seconds(2));
    ResumeTransactionThread* resumeTh = new ResumeTransactionThread(
        suspendTh->getSuspendedTx(), false, false, &txEvent);
    resumeTh->activate();

    suspendTh->wait();
    delete suspendTh;
    resumeTh->wait();
    delete resumeTh;

    // start suspend thread  and resume thread and commit immedidately
    LOG("start suspend thread  and resume thread and commit immedidately");
    suspendTh = new SuspendTransactionThread(false, &txEvent);
    suspendTh->activate();
    std::this_thread::sleep_for(std::chrono::seconds(2));
    resumeTh = new ResumeTransactionThread(suspendTh->getSuspendedTx(), true,
                                           false, &txEvent);
    resumeTh->activate();

    suspendTh->wait();
    delete suspendTh;
    resumeTh->wait();
    delete resumeTh;

    // start suspend thread  and tryresume thread with rollback. make tryResume
    // to
    // sleep
    LOG("start suspend thread  and tryresume thread with rollback. make "
        "tryResume to sleep");
    suspendTh = new SuspendTransactionThread(true, &txEvent);
    suspendTh->activate();
    std::this_thread::sleep_for(std::chrono::seconds(2));
    resumeTh = new ResumeTransactionThread(suspendTh->getSuspendedTx(), false,
                                           true, &txEvent);
    resumeTh->activate();

    suspendTh->wait();
    delete suspendTh;
    resumeTh->wait();
    delete resumeTh;

    // start suspend thread  and tryresume thread with commit. make tryResume to
    // sleep
    LOG("start suspend thread  and tryresume thread with commit. make "
        "tryResume to sleep");
    suspendTh = new SuspendTransactionThread(true, &txEvent);
    suspendTh->activate();
    std::this_thread::sleep_for(std::chrono::seconds(2));
    LOG("suspendTh->activate();");
>>>>>>> 8db6a341

      ResumeTransactionThread resume{suspend.getSuspendedTx(), true, false,
                                     event};
      resume.start();

      suspend.stop();
      resume.stop();
    }

    LOG("Start suspend thread  and tryresume thread with rollback. make "
        "tryResume to sleep");
    {
      binary_semaphore event{0};
      SuspendTransactionThread suspend{true, event};

      suspend.start();
      std::this_thread::sleep_for(std::chrono::seconds{2});

      ResumeTransactionThread resume{suspend.getSuspendedTx(), false, true,
                                     event};
      resume.start();

      suspend.stop();
      resume.stop();
    }

    LOG("Start suspend thread  and tryresume thread with commit. make "
        "tryResume to sleep");
    {
      binary_semaphore event{0};
      SuspendTransactionThread suspend{true, event};

      suspend.start();
      std::this_thread::sleep_for(std::chrono::seconds{2});

      ResumeTransactionThread resume{suspend.getSuspendedTx(), true, true,
                                     event};
      resume.start();

      suspend.stop();
      resume.stop();
    }
  }
END_TASK_DEFINITION

DUNIT_TASK_DEFINITION(CLIENT1, CreateNonexistentServerRegion_Pooled_Locator)
  {
    initClient(true);
    createPooledRegion("non-region", USE_ACK, locatorsG, "__TESTPOOL1_");
    try {
      createEntry("non-region", keys[0], vals[0]);
      FAIL(
          "Expected exception when doing operations on a non-existent region.");
    } catch (const CacheServerException& ex) {
      std::cout << "Got expected CacheServerException when performing "
                   "operation on a non-existent region: "
                << ex.what() << "\n";
    }
  }
END_TASK_DEFINITION

DUNIT_TASK_DEFINITION(CLIENT1,
                      CreateNonexistentServerRegion_Pooled_Locator_Sticky)
  {
    initClient(true);
    createPooledRegionSticky("non-region", USE_ACK, locatorsG, "__TESTPOOL1_");
    try {
      createEntry("non-region", keys[0], vals[0]);
      FAIL(
          "Expected exception when doing operations on a non-existent region.");
    } catch (const CacheServerException& ex) {
      std::cout << "Got expected CacheServerException when performing "
                   "operation on a non-existent region: "
                << ex.what() << "\n";
    }
  }
END_TASK_DEFINITION

DUNIT_TASK_DEFINITION(CLIENT1, StepOne_Pooled_Locator)
  {
    createPooledRegion(regionNames[0], USE_ACK, locatorsG, "__TESTPOOL1_");
    LOG("StepOne_Pooled complete.");
  }
END_TASK_DEFINITION

DUNIT_TASK_DEFINITION(CLIENT1, StepOne_Pooled_Locator_Sticky)
  {
    createPooledRegionSticky(regionNames[0], USE_ACK, locatorsG,
                             "__TESTPOOL1_");
    LOG("StepOne_Pooled_Locator_Sticky complete.");
  }
END_TASK_DEFINITION

DUNIT_TASK_DEFINITION(CLIENT2, StepTwo_Pooled_Locator)
  {
    initClient(true);
    createPooledRegion(regionNames[0], USE_ACK, locatorsG, "__TESTPOOL1_");
    LOG("StepTwo complete.");
  }
END_TASK_DEFINITION

DUNIT_TASK_DEFINITION(CLIENT2, StepTwo_Pooled_Locator_Sticky)
  {
    initClient(true);
    createPooledRegionSticky(regionNames[0], USE_ACK, locatorsG,
                             "__TESTPOOL1_");
    LOG("StepTwo complete.");
  }
END_TASK_DEFINITION

DUNIT_TASK_DEFINITION(CLIENT1, StepThree)
  {
    auto txManager = getHelper()->getCache()->getCacheTransactionManager();
    txManager->begin();
    createEntry(regionNames[0], keys[0], vals[0]);
    txManager->prepare();
    txManager->commit();
    LOG("StepThree complete.");
  }
END_TASK_DEFINITION

DUNIT_TASK_DEFINITION(CLIENT2, StepFour)
  {
    doNetsearch(regionNames[0], keys[0], vals[0]);
    auto txManager = getHelper()->getCache()->getCacheTransactionManager();
    txManager->begin();
    createEntry(regionNames[0], keys[1], vals[1]);
    txManager->prepare();
    txManager->commit();
    verifyEntry(regionNames[0], keys[1], vals[1]);
    LOG("StepFour complete.");
  }
END_TASK_DEFINITION
DUNIT_TASK_DEFINITION(CLIENT1, StepFive)
  {
    auto reg0 = getHelper()->getRegion(regionNames[0]);
    auto vec0 = reg0->serverKeys();
    ASSERT(vec0.size() == 2, "Should have 2 keys in first region.");
    std::string key0, key1;
    key0 = vec0[0]->toString().c_str();
    key1 = vec0[1]->toString().c_str();
    ASSERT(key0 != key1, "The two keys should be different in first region.");
    ASSERT(key0 == keys[0] || key0 == keys[1],
           "Unexpected key in first region.");
    ASSERT(key1 == keys[0] || key1 == keys[1],
           "Unexpected key in first region.");

    doNetsearch(regionNames[0], keys[1], vals[1]);
    updateEntry(regionNames[0], keys[0], nvals[0]);
    LOG("StepFive complete.");
  }
END_TASK_DEFINITION
DUNIT_TASK_DEFINITION(CLIENT2, StepSix)
  {
    doNetsearch(regionNames[0], keys[0], vals[0]);
    auto txManager = getHelper()->getCache()->getCacheTransactionManager();
    txManager->begin();
    updateEntry(regionNames[0], keys[1], nvals[1]);
    txManager->prepare();
    txManager->commit();
    LOG("StepSix complete.");
  }
END_TASK_DEFINITION
DUNIT_TASK_DEFINITION(CLIENT1, StepSeven)
  { createEntryTwice(regionNames[0], CREATE_TWICE_KEY, CREATE_TWICE_VALUE); }
END_TASK_DEFINITION

DUNIT_TASK_DEFINITION(CLIENT1, CloseCache1)
  { cleanProc(); }
END_TASK_DEFINITION

DUNIT_TASK_DEFINITION(CLIENT2, CloseCache2)
  { cleanProc(); }
END_TASK_DEFINITION

DUNIT_TASK_DEFINITION(SERVER1, CloseServer1)
  {
    if (isLocalServer) {
      CacheHelper::closeServer(1);
      LOG("SERVER1 stopped");
    }
  }
END_TASK_DEFINITION

void runTransactionOps() {
  CALL_TASK(CreateLocator1);
  CALL_TASK(CreateServer1_With_Locator);

  CALL_TASK(CreateNonexistentServerRegion_Pooled_Locator);
  CALL_TASK(StepOne_Pooled_Locator);
  CALL_TASK(StepTwo_Pooled_Locator);

  CALL_TASK(StepThree);
  CALL_TASK(StepFour);
  CALL_TASK(StepFive);
  CALL_TASK(StepSix);
  CALL_TASK(StepSeven);

  CALL_TASK(SuspendResumeInThread);
  CALL_TASK(SuspendResumeCommit);
  CALL_TASK(SuspendResumeRollback);
  CALL_TASK(SuspendTimeOut);

  CALL_TASK(CloseCache1);
  CALL_TASK(CloseCache2);
  CALL_TASK(CloseServer1);
  CALL_TASK(CloseLocator1);
}

}  // namespace

#endif  // GEODE_INTEGRATION_TEST_THINCLIENTTRANSACTIONSXA_H_<|MERGE_RESOLUTION|>--- conflicted
+++ resolved
@@ -184,15 +184,9 @@
                         bool clientNotificationEnabled = false,
                         bool cachingEnable = true) {
   LOG("createRegion_Pool() entered.");
-<<<<<<< HEAD
-  fprintf(stdout, "Creating region --  %s  ackMode is %d\n", name.c_str(),
-          ackMode);
-  fflush(stdout);
-=======
   std::cout << "Creating region --  " << name << " ackMode is " << ackMode
-            << "\n"
-            << std::flush;
->>>>>>> 8db6a341
+            << "\n" << std::flush;
+
   auto regPtr =
       getHelper()->createPooledRegion(name, ackMode, locators, poolname,
                                       cachingEnable, clientNotificationEnabled);
@@ -206,15 +200,10 @@
                               bool clientNotificationEnabled = false,
                               bool cachingEnable = true) {
   LOG("createRegion_Pool() entered.");
-<<<<<<< HEAD
-  fprintf(stdout, "Creating region --  %s  ackMode is %d\n", name.c_str(),
-          ackMode);
-  fflush(stdout);
-=======
+
   std::cout << "Creating region --  " << name << " ackMode is " << ackMode
-            << "\n"
-            << std::flush;
->>>>>>> 8db6a341
+            << "\n" << std::flush;
+
   auto regPtr = getHelper()->createPooledRegionSticky(
       name, ackMode, locators, poolname, cachingEnable,
       clientNotificationEnabled);
@@ -367,15 +356,9 @@
 #define THREADERRORCHECK(x, y) \
   do {                         \
     if (!(x)) {                \
-<<<<<<< HEAD
       failed_ = true;          \
       error_ = y;              \
       return;                  \
-=======
-      m_isFailed = true;       \
-      m_error = y;             \
-      return -1;               \
->>>>>>> 8db6a341
     }                          \
   } while (0)
 
@@ -384,15 +367,8 @@
   SuspendTransactionThread(bool sleep, binary_semaphore& event)
       : sleep_{sleep}, tx_{nullptr}, sem_(event) {}
 
-<<<<<<< HEAD
   void run() {
-    char buf[1024];
-    sprintf(buf, " In SuspendTransactionThread");
-    LOG(buf);
-=======
-  int svc(void) override {
     LOG(" In SuspendTransactionThread");
->>>>>>> 8db6a341
 
     auto txm = getHelper()->getCache()->getCacheTransactionManager();
 
@@ -407,14 +383,8 @@
       std::this_thread::sleep_for(std::chrono::seconds{5});
     }
 
-<<<<<<< HEAD
     tx_ = &txm->suspend();
-    sprintf(buf, " Out SuspendTransactionThread");
-    LOG(buf);
-=======
-    m_suspendedTransaction = &txManager->suspend();
     LOG(" Out SuspendTransactionThread");
->>>>>>> 8db6a341
 
     getHelper()
         ->getCache()
@@ -441,22 +411,10 @@
   std::thread thread_;
   binary_semaphore& sem_;
 };
-<<<<<<< HEAD
-=======
-class ResumeTransactionThread : public ACE_Task_Base {
- private:
-  TransactionId& m_suspendedTransaction;
-  bool m_commit;
-  bool m_tryResumeWithSleep;
-  bool m_isFailed;
-  std::string m_error;
-  ACE_Auto_Event* m_txEvent;
->>>>>>> 8db6a341
 
 class ResumeTransactionThread {
  public:
   ResumeTransactionThread(TransactionId& suspendedTransaction, bool commit,
-<<<<<<< HEAD
                           bool tryResumeWithSleep, binary_semaphore& event)
       : commit_{commit},
         sleep_{tryResumeWithSleep},
@@ -465,16 +423,6 @@
         sem_{event} {}
 
   void run() {
-=======
-                          bool tryResumeWithSleep, ACE_Auto_Event* txEvent)
-      : m_suspendedTransaction(suspendedTransaction),
-        m_commit(commit),
-        m_tryResumeWithSleep(tryResumeWithSleep),
-        m_isFailed(false),
-        m_txEvent(txEvent) {}
-
-  int svc(void) override {
->>>>>>> 8db6a341
     LOG("In ResumeTransactionThread");
 
     auto regPtr0 = getHelper()->getRegion(regionNames[0]);
@@ -549,7 +497,6 @@
         ->getPoolManager()
         .find("__TESTPOOL1_")
         ->releaseThreadLocalConnection();
-<<<<<<< HEAD
     LOG("Out ResumeTransactionThread");
   }
 
@@ -574,15 +521,6 @@
   TransactionId& tx_;
   std::thread thread_;
   binary_semaphore& sem_;
-=======
-    LOG(" Out ResumeTransactionThread");
-    return 0;
-  }
-  void start() { activate(); }
-  void stop() { wait(); }
-  bool isFailed() { return m_isFailed; }
-  std::string getError() { return m_error; }
->>>>>>> 8db6a341
 };
 
 DUNIT_TASK_DEFINITION(SERVER1, CreateServer1)
@@ -764,7 +702,6 @@
 END_TASK_DEFINITION
 DUNIT_TASK_DEFINITION(CLIENT1, SuspendResumeInThread)
   {
-<<<<<<< HEAD
     LOG("Start suspend thread  and resume thread and rollback immediately");
     {
       binary_semaphore event{0};
@@ -788,64 +725,6 @@
 
       suspend.start();
       std::this_thread::sleep_for(std::chrono::seconds{2});
-=======
-    // start suspend thread  and resume thread and rollback immedidately
-    LOG("start suspend thread  and resume thread and rollback immedidately");
-    ACE_Auto_Event txEvent;
-
-    SuspendTransactionThread* suspendTh =
-        new SuspendTransactionThread(false, &txEvent);
-    suspendTh->activate();
-    std::this_thread::sleep_for(std::chrono::seconds(2));
-    ResumeTransactionThread* resumeTh = new ResumeTransactionThread(
-        suspendTh->getSuspendedTx(), false, false, &txEvent);
-    resumeTh->activate();
-
-    suspendTh->wait();
-    delete suspendTh;
-    resumeTh->wait();
-    delete resumeTh;
-
-    // start suspend thread  and resume thread and commit immedidately
-    LOG("start suspend thread  and resume thread and commit immedidately");
-    suspendTh = new SuspendTransactionThread(false, &txEvent);
-    suspendTh->activate();
-    std::this_thread::sleep_for(std::chrono::seconds(2));
-    resumeTh = new ResumeTransactionThread(suspendTh->getSuspendedTx(), true,
-                                           false, &txEvent);
-    resumeTh->activate();
-
-    suspendTh->wait();
-    delete suspendTh;
-    resumeTh->wait();
-    delete resumeTh;
-
-    // start suspend thread  and tryresume thread with rollback. make tryResume
-    // to
-    // sleep
-    LOG("start suspend thread  and tryresume thread with rollback. make "
-        "tryResume to sleep");
-    suspendTh = new SuspendTransactionThread(true, &txEvent);
-    suspendTh->activate();
-    std::this_thread::sleep_for(std::chrono::seconds(2));
-    resumeTh = new ResumeTransactionThread(suspendTh->getSuspendedTx(), false,
-                                           true, &txEvent);
-    resumeTh->activate();
-
-    suspendTh->wait();
-    delete suspendTh;
-    resumeTh->wait();
-    delete resumeTh;
-
-    // start suspend thread  and tryresume thread with commit. make tryResume to
-    // sleep
-    LOG("start suspend thread  and tryresume thread with commit. make "
-        "tryResume to sleep");
-    suspendTh = new SuspendTransactionThread(true, &txEvent);
-    suspendTh->activate();
-    std::this_thread::sleep_for(std::chrono::seconds(2));
-    LOG("suspendTh->activate();");
->>>>>>> 8db6a341
 
       ResumeTransactionThread resume{suspend.getSuspendedTx(), true, false,
                                      event};
