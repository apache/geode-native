--- conflicted
+++ resolved
@@ -358,32 +358,16 @@
 #define THREADERRORCHECK(x, y) \
   do {                         \
     if (!(x)) {                \
-<<<<<<< HEAD
       failed_ = true;          \
       error_ = y;              \
       return;                  \
-=======
-      m_isFailed = true;       \
-      m_error = y;             \
-      return -1;               \
->>>>>>> 8db6a341
     }                          \
   } while (0)
 
 class SuspendTransactionThread {
  public:
-<<<<<<< HEAD
   SuspendTransactionThread(bool sleep, binary_semaphore& event)
       : sleep_{sleep}, sem_{event} {}
-=======
-  SuspendTransactionThread(bool sleep, ACE_Auto_Event* txEvent)
-      : m_suspendedTransaction(nullptr), m_sleep(sleep), m_txEvent(txEvent) {}
-
-  int svc(void) override {
-    LOG(" In SuspendTransactionThread");
-
-    auto txManager = getHelper()->getCache()->getCacheTransactionManager();
->>>>>>> 8db6a341
 
   void run() {
     LOG(" In SuspendTransactionThread");
@@ -401,11 +385,7 @@
       std::this_thread::sleep_for(std::chrono::seconds{5});
     }
 
-<<<<<<< HEAD
     tx_ = &txm->suspend();
-=======
-    m_suspendedTransaction = &txManager->suspend();
->>>>>>> 8db6a341
     LOG(" Out SuspendTransactionThread");
 
     getHelper()
@@ -433,37 +413,15 @@
   binary_semaphore& sem_;
   TransactionId* tx_{nullptr};
 };
-<<<<<<< HEAD
-=======
-class ResumeTransactionThread : public ACE_Task_Base {
- private:
-  TransactionId& m_suspendedTransaction;
-  bool m_commit;
-  bool m_tryResumeWithSleep;
-  bool m_isFailed;
-  std::string m_error;
-  ACE_Auto_Event* m_txEvent;
->>>>>>> 8db6a341
 
 class ResumeTransactionThread {
  public:
-<<<<<<< HEAD
+
   ResumeTransactionThread(TransactionId& tx, bool commit, bool sleep,
                           binary_semaphore& event)
       : tx_(tx), commit_{commit}, sleep_(sleep), failed_{false}, sem_{event} {}
 
   void run() {
-=======
-  ResumeTransactionThread(TransactionId& suspendedTransaction, bool commit,
-                          bool tryResumeWithSleep, ACE_Auto_Event* txEvent)
-      : m_suspendedTransaction(suspendedTransaction),
-        m_commit(commit),
-        m_tryResumeWithSleep(tryResumeWithSleep),
-        m_isFailed(false),
-        m_txEvent(txEvent) {}
-
-  int svc(void) override {
->>>>>>> 8db6a341
     LOG("In ResumeTransactionThread");
 
     auto regPtr0 = getHelper()->getRegion(regionNames[0]);
@@ -583,7 +541,6 @@
         .find("__TESTPOOL1_")
         ->releaseThreadLocalConnection();
     LOG(" Out ResumeTransactionThread");
-<<<<<<< HEAD
   }
 
   void start() {
@@ -609,14 +566,6 @@
 
   std::thread thread_;
   binary_semaphore& sem_;
-=======
-    return 0;
-  }
-  void start() { activate(); }
-  void stop() { wait(); }
-  bool isFailed() { return m_isFailed; }
-  std::string getError() { return m_error; }
->>>>>>> 8db6a341
 };
 
 DUNIT_TASK_DEFINITION(SERVER1, CreateServer1)
@@ -837,7 +786,6 @@
 END_TASK_DEFINITION
 DUNIT_TASK_DEFINITION(CLIENT1, SuspendResumeInThread)
   {
-<<<<<<< HEAD
     LOG("Start suspend thread and resume thread and rollback immedidately");
 
     {
@@ -857,68 +805,6 @@
     }
 
     LOG("Start suspend thread  and resume thread and commit immedidately");
-=======
-    // start suspend thread  and resume thread and rollback immedidately
-    LOG("start suspend thread  and resume thread and rollback immedidately");
-    ACE_Auto_Event txEvent;
-
-    SuspendTransactionThread* suspendTh =
-        new SuspendTransactionThread(false, &txEvent);
-    suspendTh->activate();
-    std::this_thread::sleep_for(std::chrono::seconds(2));
-    ResumeTransactionThread* resumeTh = new ResumeTransactionThread(
-        suspendTh->getSuspendedTx(), false, false, &txEvent);
-    resumeTh->activate();
-
-    suspendTh->wait();
-    delete suspendTh;
-    resumeTh->wait();
-    ASSERT(!resumeTh->isFailed(), resumeTh->getError());
-    delete resumeTh;
-
-    // start suspend thread  and resume thread and commit immedidately
-    LOG("start suspend thread  and resume thread and commit immedidately");
-    suspendTh = new SuspendTransactionThread(false, &txEvent);
-    suspendTh->activate();
-    std::this_thread::sleep_for(std::chrono::seconds(2));
-    resumeTh = new ResumeTransactionThread(suspendTh->getSuspendedTx(), true,
-                                           false, &txEvent);
-    resumeTh->activate();
-
-    suspendTh->wait();
-    delete suspendTh;
-    resumeTh->wait();
-    ASSERT(!resumeTh->isFailed(), resumeTh->getError());
-    delete resumeTh;
-
-    // start suspend thread  and tryresume thread with rollback. make tryResume
-    // to
-    // sleep
-    LOG("start suspend thread  and tryresume thread with rollback. make "
-        "tryResume to sleep");
-    suspendTh = new SuspendTransactionThread(true, &txEvent);
-    suspendTh->activate();
-    std::this_thread::sleep_for(std::chrono::seconds(2));
-    resumeTh = new ResumeTransactionThread(suspendTh->getSuspendedTx(), false,
-                                           true, &txEvent);
-    resumeTh->activate();
-
-    suspendTh->wait();
-    delete suspendTh;
-    resumeTh->wait();
-    ASSERT(!resumeTh->isFailed(), resumeTh->getError());
-    delete resumeTh;
-
-    // start suspend thread  and tryresume thread with commit. make tryResume to
-    // sleep
-    LOG("start suspend thread  and tryresume thread with commit. make "
-        "tryResume to sleep");
-    suspendTh = new SuspendTransactionThread(true, &txEvent);
-    suspendTh->activate();
-    std::this_thread::sleep_for(std::chrono::seconds(2));
-    LOG("suspendTh->activate();");
->>>>>>> 8db6a341
-
     {
       binary_semaphore event{0};
       SuspendTransactionThread suspend{false, event};
