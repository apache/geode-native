/*
 * Licensed to the Apache Software Foundation (ASF) under one or more
 * contributor license agreements.  See the NOTICE file distributed with
 * this work for additional information regarding copyright ownership.
 * The ASF licenses this file to You under the Apache License, Version 2.0
 * (the "License"); you may not use this file except in compliance with
 * the License.  You may obtain a copy of the License at
 *
 *      http://www.apache.org/licenses/LICENSE-2.0
 *
 * Unless required by applicable law or agreed to in writing, software
 * distributed under the License is distributed on an "AS IS" BASIS,
 * WITHOUT WARRANTIES OR CONDITIONS OF ANY KIND, either express or implied.
 * See the License for the specific language governing permissions and
 * limitations under the License.
 */
#include "fw_dunit.hpp"
#include <geode/CqAttributesFactory.hpp>
#include <geode/CqAttributes.hpp>
#include <geode/CqListener.hpp>
#include <geode/CqQuery.hpp>
#include <ace/OS.h>
#include <ace/High_Res_Timer.h>
#include <ace/Task.h>
#include <string>

#define ROOT_NAME "TestThinClientCqFailover"
#define ROOT_SCOPE DISTRIBUTED_ACK

#include "CacheHelper.hpp"

#include "QueryStrings.hpp"
#include "QueryHelper.hpp"

#include <geode/Query.hpp>
#include <geode/QueryService.hpp>

#include "ThinClientCQ.hpp"

#include "SerializationRegistry.hpp"
#include "CacheRegionHelper.hpp"
#include "CacheImpl.hpp"

#define CLIENT1 s1p1
#define CLIENT2 s1p2
#define SERVER1 s2p1
#define SERVER2 s2p2

using apache::geode::client::CqAttributesFactory;
using apache::geode::client::CqEvent;
using apache::geode::client::CqListener;
using apache::geode::client::Exception;
using apache::geode::client::IllegalStateException;
using apache::geode::client::QueryService;

const char *cqName = "MyCq";

class MyCqListener : public CqListener {
  bool m_failedOver;
  uint32_t m_cnt_before;
  uint32_t m_cnt_after;

 public:
  MyCqListener() : m_failedOver(false), m_cnt_before(0), m_cnt_after(0) {}

  void setFailedOver() { m_failedOver = true; }
  uint32_t getCountBefore() { return m_cnt_before; }
  uint32_t getCountAfter() { return m_cnt_after; }

  void onEvent(const CqEvent &) override {
    if (m_failedOver) {
      // LOG("after:MyCqListener::OnEvent called");
      m_cnt_after++;
    } else {
      // LOG("before:MyCqListener::OnEvent called");
      m_cnt_before++;
    }
  }
  void onError(const CqEvent &) override {
    if (m_failedOver) {
      // LOG("after: MyCqListener::OnError called");
      m_cnt_after++;
    } else {
      // LOG("before: MyCqListener::OnError called");
      m_cnt_before++;
    }
  }
  void close() override { LOG("MyCqListener::close called"); }
};

class KillServerThread {
 public:
  void start() {
    thread_ = std::thread{[]() {
      CacheHelper::closeServer(1);
      LOG("THREAD CLOSED SERVER 1");
    }};
  }

  void stop() {
    if (thread_.joinable()) {
      thread_.join();
    }
  }

 protected:
  std::thread thread_;
};

void initClientCq(const bool isthinClient) {
  if (cacheHelper == nullptr) {
    cacheHelper = new CacheHelper(isthinClient);
  }
  ASSERT(cacheHelper, "Failed to create a CacheHelper client instance.");

  try {
    auto serializationRegistry =
        CacheRegionHelper::getCacheImpl(cacheHelper->getCache().get())
            ->getSerializationRegistry();
    serializationRegistry->addDataSerializableType(
        Position::createDeserializable, 2);
    serializationRegistry->addDataSerializableType(
        Portfolio::createDeserializable, 3);
  } catch (const IllegalStateException &) {
    // ignore exception
  }
}

const char *regionNamesCq[] = {"Portfolios", "Positions"};

KillServerThread *kst = nullptr;

DUNIT_TASK_DEFINITION(SERVER1, CreateLocator)
  {
    if (isLocator) CacheHelper::initLocator(1);
    LOG("Locator1 started");
  }
END_TASK_DEFINITION

void createServer() {
  LOG("Starting SERVER1...");
  if (isLocalServer) {
    CacheHelper::initServer(1, "remotequery.xml", locatorsG);
  }
  LOG("SERVER1 started");
}

DUNIT_TASK_DEFINITION(SERVER1, CreateServer1_Locator)
  { createServer(); }
END_TASK_DEFINITION

void stepOne() {
  initClientCq(true);

  createRegionForCQ(regionNamesCq[0], USE_ACK, true);

  auto regptr = getHelper()->getRegion(regionNamesCq[0]);
  auto subregPtr =
      regptr->createSubregion(regionNamesCq[1], regptr->getAttributes());

  QueryHelper *qh = &QueryHelper::getHelper();

  qh->populatePortfolioData(regptr, 100, 20, 100);
  qh->populatePositionData(subregPtr, 100, 20);

  LOG("StepOne complete.");
}

DUNIT_TASK_DEFINITION(CLIENT1, StepOne_PoolLocator)
  { stepOne(); }
END_TASK_DEFINITION

void stepOne2() {
  initClientCq(true);
  createRegionForCQ(regionNamesCq[0], USE_ACK, true);
  auto regptr = getHelper()->getRegion(regionNamesCq[0]);
  auto subregPtr =
      regptr->createSubregion(regionNamesCq[1], regptr->getAttributes());

  LOG("StepOne2 complete.");
}

DUNIT_TASK_DEFINITION(CLIENT2, StepOne2_PoolLocator)
  { stepOne2(); }
END_TASK_DEFINITION

void stepTwo() {
  LOG("Starting SERVER2...");
  if (isLocalServer) {
    CacheHelper::initServer(2, "cqqueryfailover.xml", locatorsG);
  }
  LOG("SERVER2 started");

  LOG("StepTwo complete.");
}

DUNIT_TASK_DEFINITION(SERVER2, StepTwo_Locator)
  { stepTwo(); }
END_TASK_DEFINITION

DUNIT_TASK_DEFINITION(CLIENT1, StepThree)
  {
    try {
      auto pool =
          getHelper()->getCache()->getPoolManager().find(regionNamesCq[0]);
      std::shared_ptr<QueryService> qs;
      if (pool != nullptr) {
        // Using region name as pool name as in ThinClientCq.hpp
        qs = pool->getQueryService();
      } else {
        qs = getHelper()->cachePtr->getQueryService();
      }
      CqAttributesFactory cqFac;
      auto cqLstner = std::make_shared<MyCqListener>();
      cqFac.addCqListener(cqLstner);
      auto cqAttr = cqFac.create();

      auto qry = qs->newCq(
          cqName, "select * from /Portfolios p where p.ID != 2", cqAttr);
      qry->execute();

      SLEEP(15000);
    } catch (IllegalStateException &ise) {
      std::string excpmsg = "IllegalStateException: " + std::string{ise.what()};

      LOG(excpmsg);
      FAIL(excpmsg);
    } catch (Exception &excp) {
      std::string excpmsg = "Exception: " + std::string{excp.what()};

      LOG(excpmsg);
      FAIL(excpmsg);
    } catch (...) {
      LOG("Got an exception!");
      FAIL("Got an exception!");
    }

    LOG("StepThree complete.");
  }
END_TASK_DEFINITION

DUNIT_TASK_DEFINITION(CLIENT2, StepThree2)
  {
    auto regPtr0 = getHelper()->getRegion(regionNamesCq[0]);
    auto subregPtr0 = regPtr0->getSubregion(regionNamesCq[1]);

    QueryHelper *qh = &QueryHelper::getHelper();

    qh->populatePortfolioData(regPtr0, 150, 40, 150);
    qh->populatePositionData(subregPtr0, 150, 40);
    for (int i = 1; i < 150; i++) {
      auto port = std::make_shared<Portfolio>(i, 150);

      auto keyport = CacheableKey::create("port1-1");
      regPtr0->put(keyport, port);
      SLEEP(100);  // sleep a while to allow server query to complete
    }

    LOG("StepThree2 complete");
    SLEEP(15000);  // sleep 0.25 min to allow server query to complete
  }
END_TASK_DEFINITION

DUNIT_TASK_DEFINITION(CLIENT1, StepThree3)
  {
    auto pool =
        getHelper()->getCache()->getPoolManager().find(regionNamesCq[0]);
    std::shared_ptr<QueryService> qs;
    if (pool != nullptr) {
      // Using region name as pool name as in ThinClientCq.hpp
      qs = pool->getQueryService();
    } else {
      qs = getHelper()->cachePtr->getQueryService();
    }
    auto qry = qs->getCq(cqName);
    ASSERT(qry != nullptr, "failed to get CqQuery");
    auto cqAttr = qry->getCqAttributes();
    ASSERT(cqAttr != nullptr, "failed to get CqAttributes");
    std::shared_ptr<CqListener> cqLstner = nullptr;
    try {
      auto vl = cqAttr->getCqListeners();
      cqLstner = vl[0];
    } catch (Exception &excp) {
      std::string excpmsg = "Exception: " + std::string{excp.what()};

      LOG(excpmsg);
      ASSERT(false, "get listener failed");
    }
    ASSERT(cqLstner != nullptr, "listener is nullptr");
    auto myListener = dynamic_cast<MyCqListener *>(cqLstner.get());
    ASSERT(myListener != nullptr, "my listener is nullptr<cast failed>");
<<<<<<< HEAD
    kst = new KillServerThread();
    char buf[1024];
    sprintf(buf, "before kill server 1, before=%d, after=%d",
            myListener->getCountBefore(), myListener->getCountAfter());
    LOG(buf);
=======
    kst = new KillServerThread(myListener);
    LOG(std::string("before kill server 1, before=") +
        std::to_string(myListener->getCountBefore()) +
        ", after=" + std::to_string(myListener->getCountAfter()));
>>>>>>> 8db6a341
    ASSERT(myListener->getCountAfter() == 0,
           "cq after failover should be zero");
    ASSERT(myListener->getCountBefore() == 6109,
           "check cq event count before failover");
    kst->start();
    SLEEP(1500);  // to allow the kill performed
    kst->stop();
    myListener->setFailedOver();
    /*
   auto regPtr0 = getHelper()->getRegion(regionNamesCq[0]);
   auto subregPtr0 = regPtr0->getSubregion(regionNamesCq[1]);
    for(int i=1; i < 1500; i++)
    {
        auto port = std::make_shared<Portfolio>(i, 15);

       auto keyport = CacheableKey::create("port1-1");
        try {
          regPtr0->put(keyport, port);
        } catch (...)
        {
          LOG("Failover in progress sleep for 100 ms");
           SLEEP(100); // waiting for failover to complete
           continue;
        }
        LOG("Failover completed");
        myListener->setFailedOver();
        break;
    }
    */
    SLEEP(1500);
  }
END_TASK_DEFINITION

DUNIT_TASK_DEFINITION(CLIENT2, StepThree4)
  {
    auto regPtr0 = getHelper()->getRegion(regionNamesCq[0]);
    auto subregPtr0 = regPtr0->getSubregion(regionNamesCq[1]);

    auto qh = &QueryHelper::getHelper();

    qh->populatePortfolioData(regPtr0, 10, 40, 10);
    qh->populatePositionData(subregPtr0, 10, 4);
    for (int i = 1; i < 150; i++) {
      auto port = std::make_shared<Portfolio>(i, 10);

      auto keyport = CacheableKey::create("port1-1");
      regPtr0->put(keyport, port);
      SLEEP(100);  // sleep a while to allow server query to complete
    }

    LOG("StepTwo2 complete.");
  }
END_TASK_DEFINITION

DUNIT_TASK_DEFINITION(CLIENT1, CloseCache1)
  {
    auto pool =
        getHelper()->getCache()->getPoolManager().find(regionNamesCq[0]);
    std::shared_ptr<QueryService> qs;
    if (pool != nullptr) {
      // Using region name as pool name as in ThinClientCq.hpp
      qs = pool->getQueryService();
    } else {
      qs = getHelper()->cachePtr->getQueryService();
    }
    auto qry = qs->getCq(cqName);
    ASSERT(qry != nullptr, "failed to get CqQuery");
    auto cqAttr = qry->getCqAttributes();
    ASSERT(cqAttr != nullptr, "failed to get CqAttributes");
    std::shared_ptr<CqListener> cqLstner = nullptr;
    try {
      auto vl = cqAttr->getCqListeners();
      cqLstner = vl[0];
    } catch (Exception &excp) {
      std::string excpmsg = "Exception: " + std::string{excp.what()};

      LOG(excpmsg);
      ASSERT(false, "get listener failed");
    }
    ASSERT(cqLstner != nullptr, "listener is nullptr");
    auto myListener = dynamic_cast<MyCqListener *>(cqLstner.get());
    ASSERT(myListener != nullptr, "my listener is nullptr<cast failed>");
    LOG(std::string("after failed over: before=") +
        std::to_string(myListener->getCountBefore()) +
        ", after=" + std::to_string(myListener->getCountAfter()));
    ASSERT(myListener->getCountBefore() == 6109,
           "check cq event count before failover");
    ASSERT(myListener->getCountAfter() == 509,
           "check cq event count after failover");
    qry->close();

    LOG("cleanProc 1...");
    cleanProc();
  }
END_TASK_DEFINITION
DUNIT_TASK_DEFINITION(CLIENT2, CloseCache2)
  {
    LOG("cleanProc 2...");
    cleanProc();
  }
END_TASK_DEFINITION

DUNIT_TASK_DEFINITION(SERVER2, CloseServer2)
  {
    LOG("closing Server2...");
    if (isLocalServer) {
      CacheHelper::closeServer(2);
      LOG("SERVER2 stopped");
    }
  }
END_TASK_DEFINITION

DUNIT_TASK_DEFINITION(SERVER1, CloseLocator)
  {
    if (isLocator) {
      CacheHelper::closeLocator(1);
      LOG("Locator1 stopped");
    }
  }
END_TASK_DEFINITION

/*
DUNIT_TASK(SERVER1,CloseServer1)
{
  LOG("closing Server1...");
  if ( isLocalServer ) {
    CacheHelper::closeServer( 1 );
    LOG("SERVER1 stopped");
  }
}
END_TASK(CloseServer1)
*/

void doThinClientCqFailover() {
  CALL_TASK(CreateLocator);
  CALL_TASK(CreateServer1_Locator);

  CALL_TASK(StepOne_PoolLocator);
  CALL_TASK(StepOne2_PoolLocator);
  CALL_TASK(StepTwo_Locator);

  CALL_TASK(StepThree);
  CALL_TASK(StepThree2);
  CALL_TASK(StepThree3);
  CALL_TASK(StepThree4);
  CALL_TASK(CloseCache1);
  CALL_TASK(CloseCache2);
  CALL_TASK(CloseServer2);

  CALL_TASK(CloseLocator);
}

DUNIT_MAIN
  { doThinClientCqFailover(); }
END_MAIN<|MERGE_RESOLUTION|>--- conflicted
+++ resolved
@@ -289,18 +289,11 @@
     ASSERT(cqLstner != nullptr, "listener is nullptr");
     auto myListener = dynamic_cast<MyCqListener *>(cqLstner.get());
     ASSERT(myListener != nullptr, "my listener is nullptr<cast failed>");
-<<<<<<< HEAD
+
     kst = new KillServerThread();
-    char buf[1024];
-    sprintf(buf, "before kill server 1, before=%d, after=%d",
-            myListener->getCountBefore(), myListener->getCountAfter());
-    LOG(buf);
-=======
-    kst = new KillServerThread(myListener);
     LOG(std::string("before kill server 1, before=") +
         std::to_string(myListener->getCountBefore()) +
         ", after=" + std::to_string(myListener->getCountAfter()));
->>>>>>> 8db6a341
     ASSERT(myListener->getCountAfter() == 0,
            "cq after failover should be zero");
     ASSERT(myListener->getCountBefore() == 6109,
