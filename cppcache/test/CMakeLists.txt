--- conflicted
+++ resolved
@@ -37,11 +37,8 @@
   DataInputTest.cpp
   DataOutputTest.cpp
   ExceptionTypesTest.cpp
-<<<<<<< HEAD
   ExpiryTaskTest.cpp
   ExpiryTaskManagerTest.cpp
-=======
->>>>>>> 540e858f
   GatewaySenderEventCallbackArgumentTest.cpp
   geodeBannerTest.cpp
   gtest_extensions.h
@@ -59,12 +56,9 @@
   StructSetTest.cpp
   TcrMessageTest.cpp
   ThreadPoolTest.cpp
-<<<<<<< HEAD
+  TXIdTest.cpp
   mock/MockExpiryTask.hpp
-=======
-  TXIdTest.cpp
   mock/MapEntryImplMock.hpp
->>>>>>> 540e858f
   statistics/HostStatSamplerTest.cpp
   util/functionalTests.cpp
   util/JavaModifiedUtf8Tests.cpp
